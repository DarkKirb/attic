[package]
name = "attic"
version = "0.1.0"
edition = "2021"
publish = false

[dependencies]
async-stream = { version = "0.3.5", optional = true }
base64 = "0.22.1"
bytes = "1.5.0"
displaydoc = "0.2.4"
digest = "0.10.7"
ed25519-compact = "2.0.4"
fastcdc = "3.0.3"
futures = "0.3.28"
hex = "0.4.3"
lazy_static = "1.4.0"
log = "0.4.20"
nix-base32 = "0.2.0"
regex = "1.9.5"
serde = { version = "1.0.188", features = ["derive"] }
serde_yaml = "0.9.25"
serde_with = "3.3.0"
sha2 = "0.10.7"
tempfile = "3.8.0"
wildmatch = "2.1.1"
xdg = "2.5.2"

# Native libnixstore bindings.
cxx = { version = "1.0.107", optional = true }

[dependencies.tokio]
version = "1.32.0"
optional = true
features = ["fs", "io-util", "process", "sync"]

[dev-dependencies]
criterion = { version = "0.5", features = ["html_reports", "async_tokio"] }
fastcdc = { version = "*", features = ["tokio"] }
serde_json = "1.0.96"

[build-dependencies]
cc = "1.1.13"
cxx-build = { version = "1.0", optional = true }
system-deps = { version = "7.0", optional = true }
version-compare = "0.2.0"

[package.metadata.system-deps]
nix-store = { version = "2.24", optional = true }
nix-main = { version = "2.24", optional = true }

lix-store = { version = "2.91", optional = true }
lix-main = { version = "2.91", optional = true }

[features]
default = ["chunking", "nix_store", "stream", "tokio"]

# Chunking.
chunking = ["tokio", "stream", "dep:async-stream"]

# Native libnixstore bindings.
#
# When disabled, the native Rust portions of nix_store can still be used.
<<<<<<< HEAD
nix_store = ["tokio", "tokio/fs", "tokio/process", "dep:cxx", "dep:cxx-build"]
=======
nix_store = [
	"tokio",
	"tokio/fs",
	"tokio/process",
	"dep:cxx",
	"dep:cxx-build",
	"dep:system-deps",
]
>>>>>>> 10f76e5b

# Stream utilities.
stream = ["tokio", "dep:async-stream"]

# Tokio runtime.
tokio = ["dep:tokio", "tokio/rt", "tokio/time"]

[[bench]]
name = "chunking"
harness = false<|MERGE_RESOLUTION|>--- conflicted
+++ resolved
@@ -61,18 +61,7 @@
 # Native libnixstore bindings.
 #
 # When disabled, the native Rust portions of nix_store can still be used.
-<<<<<<< HEAD
-nix_store = ["tokio", "tokio/fs", "tokio/process", "dep:cxx", "dep:cxx-build"]
-=======
-nix_store = [
-	"tokio",
-	"tokio/fs",
-	"tokio/process",
-	"dep:cxx",
-	"dep:cxx-build",
-	"dep:system-deps",
-]
->>>>>>> 10f76e5b
+nix_store = ["tokio", "tokio/fs", "tokio/process", "dep:cxx", "dep:cxx-build", "dep:system-deps"]
 
 # Stream utilities.
 stream = ["tokio", "dep:async-stream"]
