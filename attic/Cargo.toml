[package]
name = "attic"
version = "0.1.0"
edition = "2021"
publish = false

[dependencies]
async-stream = { version = "0.3.5", optional = true }
<<<<<<< HEAD
base64 = "0.21.3"
bytes = "1.5.0"
=======
base64 = "0.22.1"
bytes = "1.4.0"
>>>>>>> aec90814
displaydoc = "0.2.4"
digest = "0.10.7"
ed25519-compact = "2.0.4"
fastcdc = "3.0.3"
futures = "0.3.28"
hex = "0.4.3"
lazy_static = "1.4.0"
<<<<<<< HEAD
log = "0.4.20"
nix-base32 = { git = "https://github.com/zhaofengli/nix-base32.git", branch = "decoder" }
regex = "1.9.5"
serde = { version = "1.0.188", features = ["derive"] }
serde_yaml = "0.9.25"
serde_with = "3.3.0"
sha2 = "0.10.7"
tempfile = "3.8.0"
=======
log = "0.4.18"
nix-base32 = "0.2.0"
regex = "1.8.3"
serde = { version = "1.0.163", features = ["derive"] }
serde_yaml = "0.9.21"
serde_with = "3.0.0"
sha2 = "0.10.6"
tempfile = "3"
>>>>>>> aec90814
wildmatch = "2.1.1"
xdg = "2.5.2"

# Native libnixstore bindings.
cxx = { version = "1.0.107", optional = true }

[dependencies.tokio]
version = "1.32.0"
optional = true
<<<<<<< HEAD
features = ["fs", "io-util", "process", "sync"]

[dev-dependencies]
serde_json = "1.0.105"
tokio-test = "0.4.3"

[build-dependencies]
cxx-build = { version = "1.0.107", optional = true }
pkg-config = "0.3.27"
tempfile = "3.8.0"

[features]
default = ["nix_store", "tokio"]
=======
features = [
	"io-util",
	"macros",
	"sync",
]

[dev-dependencies]
criterion = { version = "0.5", features = ["html_reports", "async_tokio"] }
fastcdc = { version = "*", features = ["tokio"] }
serde_json = "1.0.96"

[build-dependencies]
cc = "1.1.13"
cxx-build = { version = "1.0", optional = true }
pkg-config = "0.3.27"
tempfile = "3"
version-compare = "0.2.0"

[features]
default = [
	"chunking",
	"nix_store",
	"stream",
	"tokio",
]

# Chunking.
chunking = ["tokio", "stream", "dep:async-stream"]
>>>>>>> aec90814

# Native libnixstore bindings.
#
# When disabled, the native Rust portions of nix_store can still be used.
<<<<<<< HEAD
nix_store = ["dep:cxx", "dep:cxx-build"]

# Tokio.
#
# When disabled, any part depending on tokio is unavailable.
tokio = ["dep:tokio", "dep:async-stream"]
=======
nix_store = [
	"tokio",
	"tokio/fs",
	"tokio/process",
	"dep:cxx",
	"dep:cxx-build",
]

# Stream utilities.
stream = ["tokio", "dep:async-stream"]

# Tokio runtime.
tokio = ["dep:tokio", "tokio/rt", "tokio/time"]

[[bench]]
name = "chunking"
harness = false
>>>>>>> aec90814
<|MERGE_RESOLUTION|>--- conflicted
+++ resolved
@@ -6,13 +6,8 @@
 
 [dependencies]
 async-stream = { version = "0.3.5", optional = true }
-<<<<<<< HEAD
-base64 = "0.21.3"
+base64 = "0.22.1"
 bytes = "1.5.0"
-=======
-base64 = "0.22.1"
-bytes = "1.4.0"
->>>>>>> aec90814
 displaydoc = "0.2.4"
 digest = "0.10.7"
 ed25519-compact = "2.0.4"
@@ -20,25 +15,14 @@
 futures = "0.3.28"
 hex = "0.4.3"
 lazy_static = "1.4.0"
-<<<<<<< HEAD
 log = "0.4.20"
-nix-base32 = { git = "https://github.com/zhaofengli/nix-base32.git", branch = "decoder" }
+nix-base32 = "0.2.0"
 regex = "1.9.5"
 serde = { version = "1.0.188", features = ["derive"] }
 serde_yaml = "0.9.25"
 serde_with = "3.3.0"
 sha2 = "0.10.7"
 tempfile = "3.8.0"
-=======
-log = "0.4.18"
-nix-base32 = "0.2.0"
-regex = "1.8.3"
-serde = { version = "1.0.163", features = ["derive"] }
-serde_yaml = "0.9.21"
-serde_with = "3.0.0"
-sha2 = "0.10.6"
-tempfile = "3"
->>>>>>> aec90814
 wildmatch = "2.1.1"
 xdg = "2.5.2"
 
@@ -48,26 +32,7 @@
 [dependencies.tokio]
 version = "1.32.0"
 optional = true
-<<<<<<< HEAD
 features = ["fs", "io-util", "process", "sync"]
-
-[dev-dependencies]
-serde_json = "1.0.105"
-tokio-test = "0.4.3"
-
-[build-dependencies]
-cxx-build = { version = "1.0.107", optional = true }
-pkg-config = "0.3.27"
-tempfile = "3.8.0"
-
-[features]
-default = ["nix_store", "tokio"]
-=======
-features = [
-	"io-util",
-	"macros",
-	"sync",
-]
 
 [dev-dependencies]
 criterion = { version = "0.5", features = ["html_reports", "async_tokio"] }
@@ -82,35 +47,15 @@
 version-compare = "0.2.0"
 
 [features]
-default = [
-	"chunking",
-	"nix_store",
-	"stream",
-	"tokio",
-]
+default = ["chunking", "nix_store", "stream", "tokio"]
 
 # Chunking.
 chunking = ["tokio", "stream", "dep:async-stream"]
->>>>>>> aec90814
 
 # Native libnixstore bindings.
 #
 # When disabled, the native Rust portions of nix_store can still be used.
-<<<<<<< HEAD
-nix_store = ["dep:cxx", "dep:cxx-build"]
-
-# Tokio.
-#
-# When disabled, any part depending on tokio is unavailable.
-tokio = ["dep:tokio", "dep:async-stream"]
-=======
-nix_store = [
-	"tokio",
-	"tokio/fs",
-	"tokio/process",
-	"dep:cxx",
-	"dep:cxx-build",
-]
+nix_store = ["tokio", "tokio/fs", "tokio/process", "dep:cxx", "dep:cxx-build"]
 
 # Stream utilities.
 stream = ["tokio", "dep:async-stream"]
@@ -120,5 +65,4 @@
 
 [[bench]]
 name = "chunking"
-harness = false
->>>>>>> aec90814
+harness = false