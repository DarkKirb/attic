--- conflicted
+++ resolved
@@ -204,20 +204,17 @@
           ProtectKernelTunables = true;
           ProtectProc = "invisible";
           ProtectSystem = "strict";
-<<<<<<< HEAD
-          RestrictAddressFamilies = ["AF_INET" "AF_INET6" "AF_UNIX"];
-=======
           Restart = "on-failure";
           RestartSec = 10;
-          RestrictAddressFamilies = [ "AF_INET" "AF_INET6" "AF_UNIX" ];
->>>>>>> aec90814
+          RestrictAddressFamilies = ["AF_INET" "AF_INET6" "AF_UNIX"];
           RestrictNamespaces = true;
           RestrictRealtime = true;
           RestrictSUIDSGID = true;
           ReadWritePaths = let
             path = cfg.settings.storage.path;
             isDefaultStateDirectory = path == "/var/lib/atticd" || lib.hasPrefix "/var/lib/atticd/" path;
-          in lib.optionals (cfg.settings.storage.type or "" == "local" && !isDefaultStateDirectory) [ path ];
+          in
+            lib.optionals (cfg.settings.storage.type or "" == "local" && !isDefaultStateDirectory) [path];
         };
       };
 
