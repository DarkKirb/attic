# For distribution from this repository as well as CI, we use Crane to build
# Attic.
#
# For a nixpkgs-acceptable form of the package expression, see `package.nixpkgs.nix`
# which will be submitted when the Attic API is considered stable. However, that
# expression is not tested by CI so to not slow down the hot path.
{
  stdenv,
  lib,
  craneLib,
  rustPlatform,
  runCommand,
  writeReferencesToFile,
  pkg-config,
  installShellFiles,
  jq,
  nix,
  boost,
  darwin,
  libiconv,
}: let
  version = "0.1.0";

  ignoredPaths = [".github" "target" "book" "nixos" "integration-tests"];

  src = lib.cleanSourceWith {
    filter = name: type: !(type == "directory" && builtins.elem (baseNameOf name) ignoredPaths);
    src = lib.cleanSource ./.;
  };

  nativeBuildInputs = [
    pkg-config
    installShellFiles
  ];

  buildInputs =
    [
      nix
      boost
    ]
    ++ lib.optionals stdenv.isDarwin [
      darwin.apple_sdk.frameworks.SystemConfiguration
      libiconv
    ];

  cargoArtifacts = craneLib.buildDepsOnly {
    pname = "attic";
    inherit src version nativeBuildInputs buildInputs;

    # By default it's "use-symlink", which causes Crane's `inheritCargoArtifactsHook`
    # to copy the artifacts using `cp --no-preserve=mode` which breaks the executable
    # bit of bindgen's build-script binary.
    #
    # With `use-zstd`, the cargo artifacts are archived in a `tar.zstd`. This is
    # actually set if you use `buildPackage` without passing `cargoArtifacts`.
    installCargoArtifactsMode = "use-zstd";
  };

<<<<<<< HEAD
  mkAttic = args:
    craneLib.buildPackage ({
        pname = "attic";
        inherit src version nativeBuildInputs buildInputs cargoArtifacts;

        ATTIC_DISTRIBUTOR = "attic";

        # See comment in `attic-tests`
        doCheck = false;

        cargoExtraArgs = "-p attic-client -p attic-server";

        postInstall = lib.optionalString (stdenv.hostPlatform == stdenv.buildPlatform) ''
          if [[ -f $out/bin/attic ]]; then
            installShellCompletion --cmd attic \
              --bash <($out/bin/attic gen-completions bash) \
              --zsh <($out/bin/attic gen-completions zsh) \
              --fish <($out/bin/attic gen-completions fish)
          fi
        '';

        meta = with lib; {
          description = "Multi-tenant Nix binary cache system";
          homepage = "https://github.com/zhaofengli/attic";
          license = licenses.asl20;
          maintainers = with maintainers; [zhaofengli];
          platforms = platforms.linux ++ platforms.darwin;
        };
      }
      // args);
=======
  mkAttic = args: craneLib.buildPackage ({
    pname = "attic";
    inherit src version nativeBuildInputs buildInputs cargoArtifacts;

    ATTIC_DISTRIBUTOR = "attic";

    # See comment in `attic/build.rs`
    NIX_INCLUDE_PATH = "${lib.getDev nix}/include";

    # See comment in `attic-tests`
    doCheck = false;

    cargoExtraArgs = "-p attic-client -p attic-server";

    postInstall = lib.optionalString (stdenv.hostPlatform == stdenv.buildPlatform) ''
      if [[ -f $out/bin/attic ]]; then
        installShellCompletion --cmd attic \
          --bash <($out/bin/attic gen-completions bash) \
          --zsh <($out/bin/attic gen-completions zsh) \
          --fish <($out/bin/attic gen-completions fish)
      fi
    '';

    meta = with lib; {
      description = "Multi-tenant Nix binary cache system";
      homepage = "https://github.com/zhaofengli/attic";
      license = licenses.asl20;
      maintainers = with maintainers; [ zhaofengli ];
      platforms = platforms.linux ++ platforms.darwin;
    };
  } // args);
>>>>>>> aec90814

  attic = mkAttic {
    cargoExtraArgs = "-p attic-client -p attic-server";
  };

  # Client-only package.
  attic-client = mkAttic {
    cargoExtraArgs = " -p attic-client";
  };

  # Server-only package with fat LTO enabled.
  #
  # Because of Cargo's feature unification, the common `attic` crate always
  # has the `nix_store` feature enabled if the client and server are built
  # together, leading to `atticd` linking against `libnixstore` as well. This
  # package is slimmer with more optimization.
  #
  # We don't enable fat LTO in the default `attic` package since it
  # dramatically increases build time.
  attic-server = craneLib.buildPackage {
    pname = "attic-server";

    # We don't pull in the common cargoArtifacts because the feature flags
    # and LTO configs are different
    inherit src version nativeBuildInputs buildInputs;

    # See comment in `attic-tests`
    doCheck = false;

    cargoExtraArgs = "-p attic-server";

    CARGO_PROFILE_RELEASE_LTO = "fat";
    CARGO_PROFILE_RELEASE_CODEGEN_UNITS = "1";
  };

  # Attic interacts with Nix directly and its tests require trusted-user access
  # to nix-daemon to import NARs, which is not possible in the build sandbox.
  # In the CI pipeline, we build the test executable inside the sandbox, then
  # run it outside.
  attic-tests = craneLib.mkCargoDerivation {
    pname = "attic-tests";

    inherit src version buildInputs cargoArtifacts;

    nativeBuildInputs = nativeBuildInputs ++ [jq];

    doCheck = true;

    buildPhaseCargoCommand = "";
    checkPhaseCargoCommand = "cargoWithProfile test --no-run --message-format=json >cargo-test.json";
    doInstallCargoArtifacts = false;

    # See comment in `attic/build.rs`
    NIX_INCLUDE_PATH = "${lib.getDev nix}/include";

    installPhase = ''
      runHook preInstall

      mkdir -p $out/bin
      jq -r 'select(.reason == "compiler-artifact" and .target.test and .executable) | .executable' <cargo-test.json | \
        xargs -I _ cp _ $out/bin

      runHook postInstall
    '';
  };
in {
  inherit cargoArtifacts attic attic-client attic-server attic-tests;
}<|MERGE_RESOLUTION|>--- conflicted
+++ resolved
@@ -56,13 +56,15 @@
     installCargoArtifactsMode = "use-zstd";
   };
 
-<<<<<<< HEAD
   mkAttic = args:
     craneLib.buildPackage ({
         pname = "attic";
         inherit src version nativeBuildInputs buildInputs cargoArtifacts;
 
         ATTIC_DISTRIBUTOR = "attic";
+
+        # See comment in `attic/build.rs`
+        NIX_INCLUDE_PATH = "${lib.getDev nix}/include";
 
         # See comment in `attic-tests`
         doCheck = false;
@@ -87,39 +89,6 @@
         };
       }
       // args);
-=======
-  mkAttic = args: craneLib.buildPackage ({
-    pname = "attic";
-    inherit src version nativeBuildInputs buildInputs cargoArtifacts;
-
-    ATTIC_DISTRIBUTOR = "attic";
-
-    # See comment in `attic/build.rs`
-    NIX_INCLUDE_PATH = "${lib.getDev nix}/include";
-
-    # See comment in `attic-tests`
-    doCheck = false;
-
-    cargoExtraArgs = "-p attic-client -p attic-server";
-
-    postInstall = lib.optionalString (stdenv.hostPlatform == stdenv.buildPlatform) ''
-      if [[ -f $out/bin/attic ]]; then
-        installShellCompletion --cmd attic \
-          --bash <($out/bin/attic gen-completions bash) \
-          --zsh <($out/bin/attic gen-completions zsh) \
-          --fish <($out/bin/attic gen-completions fish)
-      fi
-    '';
-
-    meta = with lib; {
-      description = "Multi-tenant Nix binary cache system";
-      homepage = "https://github.com/zhaofengli/attic";
-      license = licenses.asl20;
-      maintainers = with maintainers; [ zhaofengli ];
-      platforms = platforms.linux ++ platforms.darwin;
-    };
-  } // args);
->>>>>>> aec90814
 
   attic = mkAttic {
     cargoExtraArgs = "-p attic-client -p attic-server";
@@ -155,6 +124,10 @@
     CARGO_PROFILE_RELEASE_CODEGEN_UNITS = "1";
   };
 
+  attic-queue = mkAttic {
+    cargoExtraArgs = " -p attic-queue";
+  };
+
   # Attic interacts with Nix directly and its tests require trusted-user access
   # to nix-daemon to import NARs, which is not possible in the build sandbox.
   # In the CI pipeline, we build the test executable inside the sandbox, then
@@ -186,5 +159,5 @@
     '';
   };
 in {
-  inherit cargoArtifacts attic attic-client attic-server attic-tests;
+  inherit cargoArtifacts attic attic-client attic-server attic-tests attic-queue;
 }