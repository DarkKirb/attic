# For distribution from this repository as well as CI, we use Crane to build
# Attic.
#
# For a nixpkgs-acceptable form of the package expression, see `package.nixpkgs.nix`
# which will be submitted when the Attic API is considered stable. However, that
# expression is not tested by CI so to not slow down the hot path.
<<<<<<< HEAD
{
  stdenv,
  lib,
  craneLib,
  rustPlatform,
  runCommand,
  writeReferencesToFile,
  pkg-config,
  installShellFiles,
  jq,
  nix,
  boost,
  darwin,
  libiconv,
}: let
  version = "0.1.0";

  ignoredPaths = [".github" "target" "book" "nixos" "integration-tests"];
=======

{ stdenv
, lib
, buildPackages
, craneLib
, rust
, runCommand
, writeReferencesToFile
, pkg-config
, installShellFiles
, jq

, nix
, boost
, darwin
, libiconv

, extraPackageArgs ? {}
}:

let
  version = "0.1.0";

  ignoredPaths = [
    ".ci"
    ".github"
    "book"
    "flake"
    "integration-tests"
    "nixos"
    "target"
  ];
>>>>>>> ff8a897d

  src = lib.cleanSourceWith {
    filter = name: type: !(type == "directory" && builtins.elem (baseNameOf name) ignoredPaths);
    src = lib.cleanSource ./.;
  };

  nativeBuildInputs = [
    pkg-config
    installShellFiles
  ];

  buildInputs =
    [
      nix
      boost
    ]
    ++ lib.optionals stdenv.isDarwin [
      darwin.apple_sdk.frameworks.SystemConfiguration
      libiconv
    ];

  crossArgs = let
    rustTargetSpec = rust.toRustTargetSpec stdenv.hostPlatform;
    rustTargetSpecEnv = lib.toUpper (builtins.replaceStrings [ "-" ] [ "_" ] rustTargetSpec);
  in lib.optionalAttrs (stdenv.hostPlatform != stdenv.buildPlatform) {
    depsBuildBuild = [ buildPackages.stdenv.cc ];

    CARGO_BUILD_TARGET = rustTargetSpec;
    "CARGO_TARGET_${rustTargetSpecEnv}_LINKER" = "${stdenv.cc.targetPrefix}cc";
  };

  extraArgs = crossArgs // extraPackageArgs;

  cargoArtifacts = craneLib.buildDepsOnly ({
    pname = "attic";
    inherit src version nativeBuildInputs buildInputs;

    # By default it's "use-symlink", which causes Crane's `inheritCargoArtifactsHook`
    # to copy the artifacts using `cp --no-preserve=mode` which breaks the executable
    # bit of bindgen's build-script binary.
    #
    # With `use-zstd`, the cargo artifacts are archived in a `tar.zstd`. This is
    # actually set if you use `buildPackage` without passing `cargoArtifacts`.
    installCargoArtifactsMode = "use-zstd";
  } // extraArgs);

  mkAttic = args:
    craneLib.buildPackage ({
        pname = "attic";
        inherit src version nativeBuildInputs buildInputs cargoArtifacts;

        ATTIC_DISTRIBUTOR = "attic";

        # See comment in `attic/build.rs`
        NIX_INCLUDE_PATH = "${lib.getDev nix}/include";

        # See comment in `attic-tests`
        doCheck = false;

        cargoExtraArgs = "-p attic-client -p attic-server";

        postInstall = lib.optionalString (stdenv.hostPlatform == stdenv.buildPlatform) ''
          if [[ -f $out/bin/attic ]]; then
            installShellCompletion --cmd attic \
              --bash <($out/bin/attic gen-completions bash) \
              --zsh <($out/bin/attic gen-completions zsh) \
              --fish <($out/bin/attic gen-completions fish)
          fi
        '';

<<<<<<< HEAD
        meta = with lib; {
          description = "Multi-tenant Nix binary cache system";
          homepage = "https://github.com/zhaofengli/attic";
          license = licenses.asl20;
          maintainers = with maintainers; [zhaofengli];
          platforms = platforms.linux ++ platforms.darwin;
        };
      }
      // args);
=======
    meta = with lib; {
      description = "Multi-tenant Nix binary cache system";
      homepage = "https://github.com/zhaofengli/attic";
      license = licenses.asl20;
      maintainers = with maintainers; [ zhaofengli ];
      platforms = platforms.linux ++ platforms.darwin;
      mainProgram = "attic";
    };

    passthru = {
      inherit nix;
    };
  } // args // extraArgs);
>>>>>>> ff8a897d

  attic = mkAttic {
    cargoExtraArgs = "-p attic-client -p attic-server";
  };

  # Client-only package.
  attic-client = mkAttic {
    cargoExtraArgs = " -p attic-client";
  };

  # Server-only package with fat LTO enabled.
  #
  # Because of Cargo's feature unification, the common `attic` crate always
  # has the `nix_store` feature enabled if the client and server are built
  # together, leading to `atticd` linking against `libnixstore` as well. This
  # package is slimmer with more optimization.
  #
  # We don't enable fat LTO in the default `attic` package since it
  # dramatically increases build time.
  attic-server = craneLib.buildPackage ({
    pname = "attic-server";

    # We don't pull in the common cargoArtifacts because the feature flags
    # and LTO configs are different
    inherit src version nativeBuildInputs buildInputs;

    # See comment in `attic-tests`
    doCheck = false;

    cargoExtraArgs = "-p attic-server";

    CARGO_PROFILE_RELEASE_LTO = "fat";
    CARGO_PROFILE_RELEASE_CODEGEN_UNITS = "1";

    meta = {
      mainProgram = "atticd";
    };
  } // extraArgs);

  attic-queue = mkAttic {
    cargoExtraArgs = " -p attic-queue";
  };

  # Attic interacts with Nix directly and its tests require trusted-user access
  # to nix-daemon to import NARs, which is not possible in the build sandbox.
  # In the CI pipeline, we build the test executable inside the sandbox, then
  # run it outside.
  attic-tests = craneLib.mkCargoDerivation ({
    pname = "attic-tests";

    inherit src version buildInputs cargoArtifacts;

    nativeBuildInputs = nativeBuildInputs ++ [jq];

    doCheck = true;

    buildPhaseCargoCommand = "";
    checkPhaseCargoCommand = "cargoWithProfile test --no-run --message-format=json >cargo-test.json";
    doInstallCargoArtifacts = false;

    # See comment in `attic/build.rs`
    NIX_INCLUDE_PATH = "${lib.getDev nix}/include";

    installPhase = ''
      runHook preInstall

      mkdir -p $out/bin
      jq -r 'select(.reason == "compiler-artifact" and .target.test and .executable) | .executable' <cargo-test.json | \
        xargs -I _ cp _ $out/bin

      runHook postInstall
    '';
  } // extraArgs);
in {
  inherit cargoArtifacts attic attic-client attic-server attic-tests attic-queue;
}<|MERGE_RESOLUTION|>--- conflicted
+++ resolved
@@ -4,26 +4,6 @@
 # For a nixpkgs-acceptable form of the package expression, see `package.nixpkgs.nix`
 # which will be submitted when the Attic API is considered stable. However, that
 # expression is not tested by CI so to not slow down the hot path.
-<<<<<<< HEAD
-{
-  stdenv,
-  lib,
-  craneLib,
-  rustPlatform,
-  runCommand,
-  writeReferencesToFile,
-  pkg-config,
-  installShellFiles,
-  jq,
-  nix,
-  boost,
-  darwin,
-  libiconv,
-}: let
-  version = "0.1.0";
-
-  ignoredPaths = [".github" "target" "book" "nixos" "integration-tests"];
-=======
 
 { stdenv
 , lib
@@ -56,7 +36,6 @@
     "nixos"
     "target"
   ];
->>>>>>> ff8a897d
 
   src = lib.cleanSourceWith {
     filter = name: type: !(type == "directory" && builtins.elem (baseNameOf name) ignoredPaths);
@@ -68,15 +47,12 @@
     installShellFiles
   ];
 
-  buildInputs =
-    [
-      nix
-      boost
-    ]
-    ++ lib.optionals stdenv.isDarwin [
-      darwin.apple_sdk.frameworks.SystemConfiguration
-      libiconv
-    ];
+  buildInputs = [
+    nix boost
+  ] ++ lib.optionals stdenv.isDarwin [
+    darwin.apple_sdk.frameworks.SystemConfiguration
+    libiconv
+  ];
 
   crossArgs = let
     rustTargetSpec = rust.toRustTargetSpec stdenv.hostPlatform;
@@ -103,41 +79,29 @@
     installCargoArtifactsMode = "use-zstd";
   } // extraArgs);
 
-  mkAttic = args:
-    craneLib.buildPackage ({
-        pname = "attic";
-        inherit src version nativeBuildInputs buildInputs cargoArtifacts;
+  mkAttic = args: craneLib.buildPackage ({
+    pname = "attic";
+    inherit src version nativeBuildInputs buildInputs cargoArtifacts;
 
-        ATTIC_DISTRIBUTOR = "attic";
+    ATTIC_DISTRIBUTOR = "attic";
 
-        # See comment in `attic/build.rs`
-        NIX_INCLUDE_PATH = "${lib.getDev nix}/include";
+    # See comment in `attic/build.rs`
+    NIX_INCLUDE_PATH = "${lib.getDev nix}/include";
 
-        # See comment in `attic-tests`
-        doCheck = false;
+    # See comment in `attic-tests`
+    doCheck = false;
 
-        cargoExtraArgs = "-p attic-client -p attic-server";
+    cargoExtraArgs = "-p attic-client -p attic-server";
 
-        postInstall = lib.optionalString (stdenv.hostPlatform == stdenv.buildPlatform) ''
-          if [[ -f $out/bin/attic ]]; then
-            installShellCompletion --cmd attic \
-              --bash <($out/bin/attic gen-completions bash) \
-              --zsh <($out/bin/attic gen-completions zsh) \
-              --fish <($out/bin/attic gen-completions fish)
-          fi
-        '';
+    postInstall = lib.optionalString (stdenv.hostPlatform == stdenv.buildPlatform) ''
+      if [[ -f $out/bin/attic ]]; then
+        installShellCompletion --cmd attic \
+          --bash <($out/bin/attic gen-completions bash) \
+          --zsh <($out/bin/attic gen-completions zsh) \
+          --fish <($out/bin/attic gen-completions fish)
+      fi
+    '';
 
-<<<<<<< HEAD
-        meta = with lib; {
-          description = "Multi-tenant Nix binary cache system";
-          homepage = "https://github.com/zhaofengli/attic";
-          license = licenses.asl20;
-          maintainers = with maintainers; [zhaofengli];
-          platforms = platforms.linux ++ platforms.darwin;
-        };
-      }
-      // args);
-=======
     meta = with lib; {
       description = "Multi-tenant Nix binary cache system";
       homepage = "https://github.com/zhaofengli/attic";
@@ -151,7 +115,6 @@
       inherit nix;
     };
   } // args // extraArgs);
->>>>>>> ff8a897d
 
   attic = mkAttic {
     cargoExtraArgs = "-p attic-client -p attic-server";
@@ -191,10 +154,6 @@
     };
   } // extraArgs);
 
-  attic-queue = mkAttic {
-    cargoExtraArgs = " -p attic-queue";
-  };
-
   # Attic interacts with Nix directly and its tests require trusted-user access
   # to nix-daemon to import NARs, which is not possible in the build sandbox.
   # In the CI pipeline, we build the test executable inside the sandbox, then
@@ -204,7 +163,7 @@
 
     inherit src version buildInputs cargoArtifacts;
 
-    nativeBuildInputs = nativeBuildInputs ++ [jq];
+    nativeBuildInputs = nativeBuildInputs ++ [ jq ];
 
     doCheck = true;
 
@@ -226,5 +185,5 @@
     '';
   } // extraArgs);
 in {
-  inherit cargoArtifacts attic attic-client attic-server attic-tests attic-queue;
+  inherit cargoArtifacts attic attic-client attic-server attic-tests;
 }