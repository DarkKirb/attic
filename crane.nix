--- conflicted
+++ resolved
@@ -1,26 +1,6 @@
 # For distribution from this repository as well as CI, we use Crane to build
 # Attic.
 
-<<<<<<< HEAD
-{
-  stdenv,
-  lib,
-  buildPackages,
-  craneLib,
-  rust,
-  runCommand,
-  writeReferencesToFile,
-  pkg-config,
-  installShellFiles,
-  jq,
-
-  nixVersions,
-  boost,
-  darwin,
-  libiconv,
-
-  extraPackageArgs ? { },
-=======
 { stdenv
 , lib
 , buildPackages
@@ -37,11 +17,9 @@
 , libarchive
 
 , extraPackageArgs ? {}
->>>>>>> 10f76e5b
 }:
 
 let
-  nixStable = nixVersions.stable_upstream or nixVersions.stable;
   version = "0.1.0";
 
   ignoredPaths = [
@@ -64,101 +42,6 @@
     installShellFiles
   ];
 
-<<<<<<< HEAD
-  buildInputs =
-    [
-      nixStable
-      boost
-    ]
-    ++ lib.optionals stdenv.isDarwin [
-      darwin.apple_sdk.frameworks.SystemConfiguration
-      libiconv
-    ];
-
-  crossArgs =
-    let
-      rustTargetSpec = rust.toRustTargetSpec stdenv.hostPlatform;
-      rustTargetSpecEnv = lib.toUpper (builtins.replaceStrings [ "-" ] [ "_" ] rustTargetSpec);
-    in
-    lib.optionalAttrs (stdenv.hostPlatform != stdenv.buildPlatform) {
-      depsBuildBuild = [ buildPackages.stdenv.cc ];
-
-      CARGO_BUILD_TARGET = rustTargetSpec;
-      "CARGO_TARGET_${rustTargetSpecEnv}_LINKER" = "${stdenv.cc.targetPrefix}cc";
-    };
-
-  extraArgs = crossArgs // extraPackageArgs;
-
-  cargoArtifacts = craneLib.buildDepsOnly (
-    {
-      pname = "attic";
-      inherit
-        src
-        version
-        nativeBuildInputs
-        buildInputs
-        ;
-
-      # By default it's "use-symlink", which causes Crane's `inheritCargoArtifactsHook`
-      # to copy the artifacts using `cp --no-preserve=mode` which breaks the executable
-      # bit of bindgen's build-script binary.
-      #
-      # With `use-zstd`, the cargo artifacts are archived in a `tar.zstd`. This is
-      # actually set if you use `buildPackage` without passing `cargoArtifacts`.
-      installCargoArtifactsMode = "use-zstd";
-    }
-    // extraArgs
-  );
-
-  mkAttic =
-    args:
-    craneLib.buildPackage (
-      {
-        pname = "attic";
-        inherit
-          src
-          version
-          nativeBuildInputs
-          buildInputs
-          cargoArtifacts
-          ;
-
-        ATTIC_DISTRIBUTOR = "attic";
-
-        # See comment in `attic/build.rs`
-        NIX_INCLUDE_PATH = "${lib.getDev nixStable}/include";
-
-        # See comment in `attic-tests`
-        doCheck = false;
-
-        cargoExtraArgs = "-p attic-client -p attic-server";
-
-        postInstall = lib.optionalString (stdenv.hostPlatform == stdenv.buildPlatform) ''
-          if [[ -f $out/bin/attic ]]; then
-            installShellCompletion --cmd attic \
-              --bash <($out/bin/attic gen-completions bash) \
-              --zsh <($out/bin/attic gen-completions zsh) \
-              --fish <($out/bin/attic gen-completions fish)
-          fi
-        '';
-
-        meta = with lib; {
-          description = "Multi-tenant Nix binary cache system";
-          homepage = "https://github.com/zhaofengli/attic";
-          license = licenses.asl20;
-          maintainers = with maintainers; [ zhaofengli ];
-          platforms = platforms.linux ++ platforms.darwin;
-          mainProgram = "attic";
-        };
-
-        passthru = {
-          nix = nixStable;
-        };
-      }
-      // args
-      // extraArgs
-    );
-=======
   buildInputs = [
     nix boost
     libarchive
@@ -226,10 +109,9 @@
       inherit nix;
     };
   } // extraArgs);
->>>>>>> 10f76e5b
 
   attic = mkAttic {
-    packages = ["attic-client" "attic-server"];
+    packages = ["attic-client" "attic-server" "attic-queue"];
   };
 
   # Client-only package.
@@ -237,9 +119,9 @@
     packages = ["attic-client"];
   };
 
-  # Client-only package.
+    # Client-only package.
   attic-queue = mkAttic {
-    cargoExtraArgs = " -p attic-queue";
+    packages = ["attic-queue"];
   };
 
   # Server-only package with fat LTO enabled.
@@ -251,84 +133,30 @@
   #
   # We don't enable fat LTO in the default `attic` package since it
   # dramatically increases build time.
-  attic-server = craneLib.buildPackage (
-    {
-      pname = "attic-server";
+  attic-server = craneLib.buildPackage ({
+    pname = "attic-server";
 
-      # We don't pull in the common cargoArtifacts because the feature flags
-      # and LTO configs are different
-      inherit
-        src
-        version
-        nativeBuildInputs
-        buildInputs
-        ;
+    # We don't pull in the common cargoArtifacts because the feature flags
+    # and LTO configs are different
+    inherit src version nativeBuildInputs buildInputs;
 
-      # See comment in `attic-tests`
-      doCheck = false;
+    # See comment in `attic-tests`
+    doCheck = false;
 
-      cargoExtraArgs = "-p attic-server";
+    cargoExtraArgs = "-p attic-server";
 
-      CARGO_PROFILE_RELEASE_LTO = "fat";
-      CARGO_PROFILE_RELEASE_CODEGEN_UNITS = "1";
+    CARGO_PROFILE_RELEASE_LTO = "fat";
+    CARGO_PROFILE_RELEASE_CODEGEN_UNITS = "1";
 
-      meta = {
-        mainProgram = "atticd";
-      };
-    }
-    // extraArgs
-  );
+    meta = {
+      mainProgram = "atticd";
+    };
+  } // extraArgs);
 
   # Attic interacts with Nix directly and its tests require trusted-user access
   # to nix-daemon to import NARs, which is not possible in the build sandbox.
   # In the CI pipeline, we build the test executable inside the sandbox, then
   # run it outside.
-<<<<<<< HEAD
-  attic-tests = craneLib.mkCargoDerivation (
-    {
-      pname = "attic-tests";
-
-      inherit
-        src
-        version
-        buildInputs
-        cargoArtifacts
-        ;
-
-      nativeBuildInputs = nativeBuildInputs ++ [ jq ];
-
-      doCheck = true;
-
-      buildPhaseCargoCommand = "";
-      checkPhaseCargoCommand = "cargoWithProfile test --no-run --message-format=json >cargo-test.json";
-      doInstallCargoArtifacts = false;
-
-      # See comment in `attic/build.rs`
-      NIX_INCLUDE_PATH = "${lib.getDev nixStable}/include";
-
-      installPhase = ''
-        runHook preInstall
-
-        mkdir -p $out/bin
-        jq -r 'select(.reason == "compiler-artifact" and .target.test and .executable) | .executable' <cargo-test.json | \
-          xargs -I _ cp _ $out/bin
-
-        runHook postInstall
-      '';
-    }
-    // extraArgs
-  );
-in
-{
-  inherit
-    cargoArtifacts
-    attic
-    attic-client
-    attic-server
-    attic-queue
-    attic-tests
-    ;
-=======
   attic-tests = craneLib.mkCargoDerivation ({
     pname = "attic-tests";
 
@@ -353,6 +181,5 @@
     '';
   } // extraArgs);
 in {
-  inherit cargoArtifacts attic attic-client attic-server attic-tests;
->>>>>>> 10f76e5b
+  inherit cargoArtifacts attic attic-client attic-queue attic-server attic-tests;
 }