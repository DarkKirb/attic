--- conflicted
+++ resolved
@@ -11,46 +11,34 @@
 [dependencies]
 attic = { path = "../attic" }
 
-<<<<<<< HEAD
-anyhow = "1.0.75"
-async-channel = "1.9.0"
-async-stream = "0.3.5"
-bytes = "1.5.0"
-clap = { version = "4.4.2", features = ["derive"] }
-clap_complete = "4.4.1"
-const_format = "0.2.31"
-dialoguer = "0.10.4"
-=======
 anyhow = "1.0.71"
 async-channel = "2.3.1"
+async-stream = "0.3.5"
 bytes = "1.4.0"
 clap = { version = "4.3", features = ["derive"] }
 clap_complete = "4.3.0"
 const_format = "0.2.30"
 dialoguer = "0.11.0"
->>>>>>> aec90814
 displaydoc = "0.2.4"
 enum-as-inner = "0.6.0"
 futures = "0.3.28"
 humantime = "2.1.0"
 indicatif = "0.17.6"
 lazy_static = "1.4.0"
-<<<<<<< HEAD
-notify = { version = "6.1.1", default-features = false, features = ["macos_kqueue"] }
+notify = { version = "6.0.0", default-features = false, features = [
+	"macos_kqueue",
+] }
 pin-project = "1.1.3"
-regex = "1.9.5"
-reqwest = { version = "0.11.20", default-features = false, features = ["json", "rustls-tls", "rustls-tls-native-roots", "stream"] }
-serde = { version = "1.0.188", features = ["derive"] }
-serde_json = "1.0.105"
-toml = "0.7.7"
-=======
-notify = { version = "6.0.0", default-features = false, features = ["macos_kqueue"] }
 regex = "1.8.3"
-reqwest = { version = "0.12.4", default-features = false, features = ["json", "rustls-tls", "rustls-tls-native-roots", "stream"] }
+reqwest = { version = "0.12.4", default-features = false, features = [
+	"json",
+	"rustls-tls",
+	"rustls-tls-native-roots",
+	"stream",
+] }
 serde = { version = "1.0.163", features = ["derive"] }
 serde_json = "1.0.96"
 toml = "0.8.8"
->>>>>>> aec90814
 tracing = "0.1.37"
 tracing-subscriber = "0.3.17"
 xdg = "2.5.2"
@@ -69,11 +57,4 @@
 
 [dependencies.async-compression]
 version = "0.4.2"
-features = [
-	"futures-io",
-	"xz",
-	"zstd",
-	"brotli",
-	"deflate",
-	"gzip"
-]+features = ["futures-io", "xz", "zstd", "brotli", "deflate", "gzip"]