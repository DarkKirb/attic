{
  "nodes": {
    "crane": {
      "locked": {
<<<<<<< HEAD
        "lastModified": 1739936662,
        "narHash": "sha256-x4syUjNUuRblR07nDPeLDP7DpphaBVbUaSoeZkFbGSk=",
        "owner": "ipetkov",
        "repo": "crane",
        "rev": "19de14aaeb869287647d9461cbd389187d8ecdb7",
=======
        "lastModified": 1742143293,
        "narHash": "sha256-8oKPsMlqlOQ7qnTWvhBEcfVFY1WqHIcSilGVtaLAquw=",
        "owner": "ipetkov",
        "repo": "crane",
        "rev": "de3bb0155823298161c1c0a7805f10d4b4074bbb",
>>>>>>> 10f76e5b
        "type": "github"
      },
      "original": {
        "owner": "ipetkov",
        "repo": "crane",
        "type": "github"
      }
    },
    "flake-compat": {
      "flake": false,
      "locked": {
        "lastModified": 1733328505,
        "narHash": "sha256-NeCCThCEP3eCl2l/+27kNNK7QrwZB1IJCrXfrbv5oqU=",
        "owner": "edolstra",
        "repo": "flake-compat",
        "rev": "ff81ac966bb2cae68946d5ed5fc4994f96d0ffec",
        "type": "github"
      },
      "original": {
        "owner": "edolstra",
        "repo": "flake-compat",
        "type": "github"
      }
    },
    "flake-parts": {
      "inputs": {
        "nixpkgs-lib": [
          "nixpkgs"
        ]
      },
      "locked": {
        "lastModified": 1738453229,
        "narHash": "sha256-7H9XgNiGLKN1G1CgRh0vUL4AheZSYzPm+zmZ7vxbJdo=",
        "owner": "hercules-ci",
        "repo": "flake-parts",
        "rev": "32ea77a06711b758da0ad9bd6a844c5740a87abd",
        "type": "github"
      },
      "original": {
        "owner": "hercules-ci",
        "repo": "flake-parts",
        "type": "github"
      }
    },
    "nix-github-actions": {
      "inputs": {
        "nixpkgs": [
          "nixpkgs"
        ]
      },
      "locked": {
        "lastModified": 1737420293,
        "narHash": "sha256-F1G5ifvqTpJq7fdkT34e/Jy9VCyzd5XfJ9TO8fHhJWE=",
        "owner": "nix-community",
        "repo": "nix-github-actions",
        "rev": "f4158fa080ef4503c8f4c820967d946c2af31ec9",
        "type": "github"
      },
      "original": {
        "owner": "nix-community",
        "repo": "nix-github-actions",
        "type": "github"
      }
    },
    "nixpkgs": {
      "locked": {
<<<<<<< HEAD
        "lastModified": 1740019556,
        "narHash": "sha256-vn285HxnnlHLWnv59Og7muqECNMS33mWLM14soFIv2g=",
        "owner": "NixOS",
        "repo": "nixpkgs",
        "rev": "dad564433178067be1fbdfcce23b546254b6d641",
=======
        "lastModified": 1741865919,
        "narHash": "sha256-4thdbnP6dlbdq+qZWTsm4ffAwoS8Tiq1YResB+RP6WE=",
        "owner": "NixOS",
        "repo": "nixpkgs",
        "rev": "573c650e8a14b2faa0041645ab18aed7e60f0c9a",
>>>>>>> 10f76e5b
        "type": "github"
      },
      "original": {
        "owner": "NixOS",
        "ref": "nixpkgs-unstable",
        "repo": "nixpkgs",
        "type": "github"
      }
    },
    "nixpkgs-stable": {
      "locked": {
        "lastModified": 1735563628,
        "narHash": "sha256-OnSAY7XDSx7CtDoqNh8jwVwh4xNL/2HaJxGjryLWzX8=",
        "owner": "NixOS",
        "repo": "nixpkgs",
        "rev": "b134951a4c9f3c995fd7be05f3243f8ecd65d798",
        "type": "github"
      },
      "original": {
        "owner": "NixOS",
        "ref": "nixos-24.05",
        "repo": "nixpkgs",
        "type": "github"
      }
    },
    "root": {
      "inputs": {
        "crane": "crane",
        "flake-compat": "flake-compat",
        "flake-parts": "flake-parts",
        "nix-github-actions": "nix-github-actions",
        "nixpkgs": "nixpkgs",
        "nixpkgs-stable": "nixpkgs-stable"
      }
    }
  },
  "root": "root",
  "version": 7
}<|MERGE_RESOLUTION|>--- conflicted
+++ resolved
@@ -2,19 +2,11 @@
   "nodes": {
     "crane": {
       "locked": {
-<<<<<<< HEAD
-        "lastModified": 1739936662,
-        "narHash": "sha256-x4syUjNUuRblR07nDPeLDP7DpphaBVbUaSoeZkFbGSk=",
+        "lastModified": 1743908961,
+        "narHash": "sha256-e1idZdpnnHWuosI3KsBgAgrhMR05T2oqskXCmNzGPq0=",
         "owner": "ipetkov",
         "repo": "crane",
-        "rev": "19de14aaeb869287647d9461cbd389187d8ecdb7",
-=======
-        "lastModified": 1742143293,
-        "narHash": "sha256-8oKPsMlqlOQ7qnTWvhBEcfVFY1WqHIcSilGVtaLAquw=",
-        "owner": "ipetkov",
-        "repo": "crane",
-        "rev": "de3bb0155823298161c1c0a7805f10d4b4074bbb",
->>>>>>> 10f76e5b
+        "rev": "80ceeec0dc94ef967c371dcdc56adb280328f591",
         "type": "github"
       },
       "original": {
@@ -46,11 +38,11 @@
         ]
       },
       "locked": {
-        "lastModified": 1738453229,
-        "narHash": "sha256-7H9XgNiGLKN1G1CgRh0vUL4AheZSYzPm+zmZ7vxbJdo=",
+        "lastModified": 1743550720,
+        "narHash": "sha256-hIshGgKZCgWh6AYJpJmRgFdR3WUbkY04o82X05xqQiY=",
         "owner": "hercules-ci",
         "repo": "flake-parts",
-        "rev": "32ea77a06711b758da0ad9bd6a844c5740a87abd",
+        "rev": "c621e8422220273271f52058f618c94e405bb0f5",
         "type": "github"
       },
       "original": {
@@ -81,19 +73,11 @@
     },
     "nixpkgs": {
       "locked": {
-<<<<<<< HEAD
-        "lastModified": 1740019556,
-        "narHash": "sha256-vn285HxnnlHLWnv59Og7muqECNMS33mWLM14soFIv2g=",
+        "lastModified": 1744157173,
+        "narHash": "sha256-bWSjxDwq7iVePrhmA7tY2dyMWHuNJo8knkO4y+q4ZkY=",
         "owner": "NixOS",
         "repo": "nixpkgs",
-        "rev": "dad564433178067be1fbdfcce23b546254b6d641",
-=======
-        "lastModified": 1741865919,
-        "narHash": "sha256-4thdbnP6dlbdq+qZWTsm4ffAwoS8Tiq1YResB+RP6WE=",
-        "owner": "NixOS",
-        "repo": "nixpkgs",
-        "rev": "573c650e8a14b2faa0041645ab18aed7e60f0c9a",
->>>>>>> 10f76e5b
+        "rev": "6a39c6e495eefabc935d8ddf66aa45d85b85fa3f",
         "type": "github"
       },
       "original": {
