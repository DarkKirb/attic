{
  "nodes": {
    "cargo2nix": {
      "inputs": {
<<<<<<< HEAD
        "flake-compat": "flake-compat",
        "flake-utils": [
          "flake-utils"
        ],
        "nixpkgs": [
          "nixpkgs"
        ],
        "rust-overlay": [
          "rust-overlay"
        ]
      },
      "locked": {
        "lastModified": 1713199118,
        "narHash": "sha256-MlLdAvk+zXCFUy280sY6LqtykqWXIkKVXo72J7a6HlU=",
        "owner": "cargo2nix",
        "repo": "cargo2nix",
        "rev": "1efb03f2f794ad5eed17e807e858c4da001dbc3e",
        "type": "github"
      },
      "original": {
        "owner": "cargo2nix",
        "ref": "main",
        "repo": "cargo2nix",
        "type": "github"
      }
    },
    "crane": {
      "inputs": {
        "nixpkgs": [
          "nixpkgs"
        ]
      },
      "locked": {
        "lastModified": 1714864355,
        "narHash": "sha256-uXNW6bapWFfkYIkK1EagydSrFMqycOYEDSq75GmUpjk=",
        "owner": "ipetkov",
        "repo": "crane",
        "rev": "442a7a6152f49b907e73206dc8e1f46a61e8e873",
=======
        "nixpkgs": [
          "nixpkgs"
        ]
      },
      "locked": {
        "lastModified": 1722960479,
        "narHash": "sha256-NhCkJJQhD5GUib8zN9JrmYGMwt4lCRp6ZVNzIiYCl0Y=",
        "owner": "ipetkov",
        "repo": "crane",
        "rev": "4c6c77920b8d44cd6660c1621dea6b3fc4b4c4f4",
>>>>>>> aec90814
        "type": "github"
      },
      "original": {
        "owner": "ipetkov",
        "repo": "crane",
        "type": "github"
      }
    },
    "flake-compat": {
      "flake": false,
      "locked": {
<<<<<<< HEAD
        "lastModified": 1650374568,
        "narHash": "sha256-Z+s0J8/r907g149rllvwhb4pKi8Wam5ij0st8PwAh+E=",
        "owner": "edolstra",
        "repo": "flake-compat",
        "rev": "b4a34015c698c7793d592d66adbab377907a2be8",
=======
        "lastModified": 1696426674,
        "narHash": "sha256-kvjfFW7WAETZlt09AgDn1MrtKzP7t90Vf7vypd3OL1U=",
        "owner": "edolstra",
        "repo": "flake-compat",
        "rev": "0f9255e01c2351cc7d116c072cb317785dd33b33",
>>>>>>> aec90814
        "type": "github"
      },
      "original": {
        "owner": "edolstra",
        "repo": "flake-compat",
        "type": "github"
      }
    },
<<<<<<< HEAD
    "flake-compat_2": {
      "flake": false,
      "locked": {
        "lastModified": 1696426674,
        "narHash": "sha256-kvjfFW7WAETZlt09AgDn1MrtKzP7t90Vf7vypd3OL1U=",
        "owner": "edolstra",
        "repo": "flake-compat",
        "rev": "0f9255e01c2351cc7d116c072cb317785dd33b33",
        "type": "github"
      },
      "original": {
        "owner": "edolstra",
        "repo": "flake-compat",
=======
    "flake-parts": {
      "inputs": {
        "nixpkgs-lib": [
          "nixpkgs"
        ]
      },
      "locked": {
        "lastModified": 1722555600,
        "narHash": "sha256-XOQkdLafnb/p9ij77byFQjDf5m5QYl9b2REiVClC+x4=",
        "owner": "hercules-ci",
        "repo": "flake-parts",
        "rev": "8471fe90ad337a8074e957b69ca4d0089218391d",
        "type": "github"
      },
      "original": {
        "owner": "hercules-ci",
        "repo": "flake-parts",
>>>>>>> aec90814
        "type": "github"
      }
    },
    "flake-utils": {
      "inputs": {
        "systems": "systems"
      },
      "locked": {
<<<<<<< HEAD
        "lastModified": 1710146030,
        "narHash": "sha256-SZ5L6eA7HJ/nmkzGG7/ISclqe6oZdOZTNoesiInkXPQ=",
        "owner": "numtide",
        "repo": "flake-utils",
        "rev": "b1d9ab70662946ef0850d488da1c9019f3a9752a",
=======
        "lastModified": 1724999960,
        "narHash": "sha256-LB3jqSGW5u1ZcUcX6vO/qBOq5oXHlmOCxsTXGMEitp4=",
        "owner": "NixOS",
        "repo": "nixpkgs",
        "rev": "b96f849e725333eb2b1c7f1cb84ff102062468ba",
>>>>>>> aec90814
        "type": "github"
      },
      "original": {
        "owner": "numtide",
        "repo": "flake-utils",
        "type": "github"
      }
    },
    "nixpkgs": {
      "locked": {
<<<<<<< HEAD
        "lastModified": 1714809261,
        "narHash": "sha256-hfBmnYFyz9I1mdrC3tX1A+dF9cOUcds5PIMPxrT+cRk=",
        "owner": "NixOS",
        "repo": "nixpkgs",
        "rev": "d32560238207b8e26d88b265207b216ee46b8450",
=======
        "lastModified": 1724316499,
        "narHash": "sha256-Qb9MhKBUTCfWg/wqqaxt89Xfi6qTD3XpTzQ9eXi3JmE=",
        "owner": "NixOS",
        "repo": "nixpkgs",
        "rev": "797f7dc49e0bc7fab4b57c021cdf68f595e47841",
>>>>>>> aec90814
        "type": "github"
      },
      "original": {
        "owner": "NixOS",
<<<<<<< HEAD
        "ref": "nixpkgs-unstable",
=======
        "ref": "nixos-24.05",
>>>>>>> aec90814
        "repo": "nixpkgs",
        "type": "github"
      }
    },
    "root": {
      "inputs": {
        "cargo2nix": "cargo2nix",
        "crane": "crane",
<<<<<<< HEAD
        "flake-compat": "flake-compat_2",
        "flake-utils": "flake-utils",
=======
        "flake-compat": "flake-compat",
        "flake-parts": "flake-parts",
>>>>>>> aec90814
        "nixpkgs": "nixpkgs",
        "rust-overlay": "rust-overlay"
      }
<<<<<<< HEAD
    },
    "rust-overlay": {
      "inputs": {
        "flake-utils": [
          "flake-utils"
        ],
        "nixpkgs": [
          "nixpkgs"
        ]
      },
      "locked": {
        "lastModified": 1714875369,
        "narHash": "sha256-dyyJEHKbnz2sZcz9yVxOCE/085covNljWKeTCIcBfL0=",
        "owner": "oxalica",
        "repo": "rust-overlay",
        "rev": "35cc508a9de1c971ce1dc610dec1ba75f66c6004",
        "type": "github"
      },
      "original": {
        "owner": "oxalica",
        "repo": "rust-overlay",
        "type": "github"
      }
    },
    "systems": {
      "locked": {
        "lastModified": 1681028828,
        "narHash": "sha256-Vy1rq5AaRuLzOxct8nz4T6wlgyUR7zLU309k9mBC768=",
        "owner": "nix-systems",
        "repo": "default",
        "rev": "da67096a3b9bf56a91d16901293e51ba5b49a27e",
        "type": "github"
      },
      "original": {
        "owner": "nix-systems",
        "repo": "default",
        "type": "github"
      }
=======
>>>>>>> aec90814
    }
  },
  "root": "root",
  "version": 7
}<|MERGE_RESOLUTION|>--- conflicted
+++ resolved
@@ -1,58 +1,12 @@
 {
   "nodes": {
-    "cargo2nix": {
-      "inputs": {
-<<<<<<< HEAD
-        "flake-compat": "flake-compat",
-        "flake-utils": [
-          "flake-utils"
-        ],
-        "nixpkgs": [
-          "nixpkgs"
-        ],
-        "rust-overlay": [
-          "rust-overlay"
-        ]
-      },
+    "crane": {
       "locked": {
-        "lastModified": 1713199118,
-        "narHash": "sha256-MlLdAvk+zXCFUy280sY6LqtykqWXIkKVXo72J7a6HlU=",
-        "owner": "cargo2nix",
-        "repo": "cargo2nix",
-        "rev": "1efb03f2f794ad5eed17e807e858c4da001dbc3e",
-        "type": "github"
-      },
-      "original": {
-        "owner": "cargo2nix",
-        "ref": "main",
-        "repo": "cargo2nix",
-        "type": "github"
-      }
-    },
-    "crane": {
-      "inputs": {
-        "nixpkgs": [
-          "nixpkgs"
-        ]
-      },
-      "locked": {
-        "lastModified": 1714864355,
-        "narHash": "sha256-uXNW6bapWFfkYIkK1EagydSrFMqycOYEDSq75GmUpjk=",
+        "lastModified": 1725409566,
+        "narHash": "sha256-PrtLmqhM6UtJP7v7IGyzjBFhbG4eOAHT6LPYOFmYfbk=",
         "owner": "ipetkov",
         "repo": "crane",
-        "rev": "442a7a6152f49b907e73206dc8e1f46a61e8e873",
-=======
-        "nixpkgs": [
-          "nixpkgs"
-        ]
-      },
-      "locked": {
-        "lastModified": 1722960479,
-        "narHash": "sha256-NhCkJJQhD5GUib8zN9JrmYGMwt4lCRp6ZVNzIiYCl0Y=",
-        "owner": "ipetkov",
-        "repo": "crane",
-        "rev": "4c6c77920b8d44cd6660c1621dea6b3fc4b4c4f4",
->>>>>>> aec90814
+        "rev": "7e4586bad4e3f8f97a9271def747cf58c4b68f3c",
         "type": "github"
       },
       "original": {
@@ -62,31 +16,6 @@
       }
     },
     "flake-compat": {
-      "flake": false,
-      "locked": {
-<<<<<<< HEAD
-        "lastModified": 1650374568,
-        "narHash": "sha256-Z+s0J8/r907g149rllvwhb4pKi8Wam5ij0st8PwAh+E=",
-        "owner": "edolstra",
-        "repo": "flake-compat",
-        "rev": "b4a34015c698c7793d592d66adbab377907a2be8",
-=======
-        "lastModified": 1696426674,
-        "narHash": "sha256-kvjfFW7WAETZlt09AgDn1MrtKzP7t90Vf7vypd3OL1U=",
-        "owner": "edolstra",
-        "repo": "flake-compat",
-        "rev": "0f9255e01c2351cc7d116c072cb317785dd33b33",
->>>>>>> aec90814
-        "type": "github"
-      },
-      "original": {
-        "owner": "edolstra",
-        "repo": "flake-compat",
-        "type": "github"
-      }
-    },
-<<<<<<< HEAD
-    "flake-compat_2": {
       "flake": false,
       "locked": {
         "lastModified": 1696426674,
@@ -99,7 +28,9 @@
       "original": {
         "owner": "edolstra",
         "repo": "flake-compat",
-=======
+        "type": "github"
+      }
+    },
     "flake-parts": {
       "inputs": {
         "nixpkgs-lib": [
@@ -107,129 +38,59 @@
         ]
       },
       "locked": {
-        "lastModified": 1722555600,
-        "narHash": "sha256-XOQkdLafnb/p9ij77byFQjDf5m5QYl9b2REiVClC+x4=",
+        "lastModified": 1725234343,
+        "narHash": "sha256-+ebgonl3NbiKD2UD0x4BszCZQ6sTfL4xioaM49o5B3Y=",
         "owner": "hercules-ci",
         "repo": "flake-parts",
-        "rev": "8471fe90ad337a8074e957b69ca4d0089218391d",
+        "rev": "567b938d64d4b4112ee253b9274472dc3a346eb6",
         "type": "github"
       },
       "original": {
         "owner": "hercules-ci",
         "repo": "flake-parts",
->>>>>>> aec90814
-        "type": "github"
-      }
-    },
-    "flake-utils": {
-      "inputs": {
-        "systems": "systems"
-      },
-      "locked": {
-<<<<<<< HEAD
-        "lastModified": 1710146030,
-        "narHash": "sha256-SZ5L6eA7HJ/nmkzGG7/ISclqe6oZdOZTNoesiInkXPQ=",
-        "owner": "numtide",
-        "repo": "flake-utils",
-        "rev": "b1d9ab70662946ef0850d488da1c9019f3a9752a",
-=======
-        "lastModified": 1724999960,
-        "narHash": "sha256-LB3jqSGW5u1ZcUcX6vO/qBOq5oXHlmOCxsTXGMEitp4=",
-        "owner": "NixOS",
-        "repo": "nixpkgs",
-        "rev": "b96f849e725333eb2b1c7f1cb84ff102062468ba",
->>>>>>> aec90814
-        "type": "github"
-      },
-      "original": {
-        "owner": "numtide",
-        "repo": "flake-utils",
         "type": "github"
       }
     },
     "nixpkgs": {
       "locked": {
-<<<<<<< HEAD
-        "lastModified": 1714809261,
-        "narHash": "sha256-hfBmnYFyz9I1mdrC3tX1A+dF9cOUcds5PIMPxrT+cRk=",
+        "lastModified": 1725910328,
+        "narHash": "sha256-n9pCtzGZ0httmTwMuEbi5E78UQ4ZbQMr1pzi5N0LAG8=",
         "owner": "NixOS",
         "repo": "nixpkgs",
-        "rev": "d32560238207b8e26d88b265207b216ee46b8450",
-=======
-        "lastModified": 1724316499,
-        "narHash": "sha256-Qb9MhKBUTCfWg/wqqaxt89Xfi6qTD3XpTzQ9eXi3JmE=",
-        "owner": "NixOS",
-        "repo": "nixpkgs",
-        "rev": "797f7dc49e0bc7fab4b57c021cdf68f595e47841",
->>>>>>> aec90814
+        "rev": "5775c2583f1801df7b790bf7f7d710a19bac66f4",
         "type": "github"
       },
       "original": {
         "owner": "NixOS",
-<<<<<<< HEAD
         "ref": "nixpkgs-unstable",
-=======
+        "repo": "nixpkgs",
+        "type": "github"
+      }
+    },
+    "nixpkgs-stable": {
+      "locked": {
+        "lastModified": 1725826545,
+        "narHash": "sha256-L64N1rpLlXdc94H+F6scnrbuEu+utC03cDDVvvJGOME=",
+        "owner": "NixOS",
+        "repo": "nixpkgs",
+        "rev": "f4c846aee8e1e29062aa8514d5e0ab270f4ec2f9",
+        "type": "github"
+      },
+      "original": {
+        "owner": "NixOS",
         "ref": "nixos-24.05",
->>>>>>> aec90814
         "repo": "nixpkgs",
         "type": "github"
       }
     },
     "root": {
       "inputs": {
-        "cargo2nix": "cargo2nix",
         "crane": "crane",
-<<<<<<< HEAD
-        "flake-compat": "flake-compat_2",
-        "flake-utils": "flake-utils",
-=======
         "flake-compat": "flake-compat",
         "flake-parts": "flake-parts",
->>>>>>> aec90814
         "nixpkgs": "nixpkgs",
-        "rust-overlay": "rust-overlay"
+        "nixpkgs-stable": "nixpkgs-stable"
       }
-<<<<<<< HEAD
-    },
-    "rust-overlay": {
-      "inputs": {
-        "flake-utils": [
-          "flake-utils"
-        ],
-        "nixpkgs": [
-          "nixpkgs"
-        ]
-      },
-      "locked": {
-        "lastModified": 1714875369,
-        "narHash": "sha256-dyyJEHKbnz2sZcz9yVxOCE/085covNljWKeTCIcBfL0=",
-        "owner": "oxalica",
-        "repo": "rust-overlay",
-        "rev": "35cc508a9de1c971ce1dc610dec1ba75f66c6004",
-        "type": "github"
-      },
-      "original": {
-        "owner": "oxalica",
-        "repo": "rust-overlay",
-        "type": "github"
-      }
-    },
-    "systems": {
-      "locked": {
-        "lastModified": 1681028828,
-        "narHash": "sha256-Vy1rq5AaRuLzOxct8nz4T6wlgyUR7zLU309k9mBC768=",
-        "owner": "nix-systems",
-        "repo": "default",
-        "rev": "da67096a3b9bf56a91d16901293e51ba5b49a27e",
-        "type": "github"
-      },
-      "original": {
-        "owner": "nix-systems",
-        "repo": "default",
-        "type": "github"
-      }
-=======
->>>>>>> aec90814
     }
   },
   "root": "root",
