use std::io;

use std::io::Cursor;
use std::marker::Unpin;
use std::sync::Arc;

use anyhow::anyhow;
use async_compression::tokio::bufread::{BrotliEncoder, XzEncoder, ZstdEncoder};
use async_compression::Level as CompressionLevel;
use axum::{
    body::Body,
    extract::{Extension, Json},
    http::HeaderMap,
};
use bytes::{Bytes, BytesMut};
use chrono::Utc;
use digest::Output as DigestOutput;
use futures::future::join_all;
use futures::StreamExt;
use sea_orm::entity::prelude::*;
use sea_orm::sea_query::Expr;
use sea_orm::ActiveValue::Set;
use sea_orm::{QuerySelect, TransactionTrait};
use sha2::{Digest, Sha256};
use tokio::io::{AsyncBufRead, AsyncRead, AsyncReadExt, BufReader};
use tokio::sync::{OnceCell, Semaphore};
use tokio::task::spawn;
use tokio_util::io::StreamReader;
use tracing::instrument;
use uuid::Uuid;

use crate::config::CompressionType;
use crate::decompression::StreamingDecompressor;
use crate::error::{ErrorKind, ServerError, ServerResult};
use crate::narinfo::Compression;
use crate::{RequestState, State};
use attic::api::v1::upload_path::{
    UploadPathNarInfo, UploadPathResult, UploadPathResultKind, ATTIC_NAR_INFO,
    ATTIC_NAR_INFO_PREAMBLE_SIZE,
};
use attic::chunking::chunk_stream;
use attic::hash::Hash;
use attic::stream::{read_chunk_async, StreamHasher};
use attic::util::Finally;

use crate::database::entity::cache;
use crate::database::entity::chunk::{self, ChunkState, Entity as Chunk};
use crate::database::entity::chunkref::{self, Entity as ChunkRef};
use crate::database::entity::nar::{self, Entity as Nar, NarState};
use crate::database::entity::object::{self, Entity as Object, InsertExt};
use crate::database::entity::Json as DbJson;
use crate::database::{AtticDatabase, ChunkGuard, NarGuard};

/// Number of chunks to upload to the storage backend at once.
///
/// TODO: Make this configurable
const CONCURRENT_CHUNK_UPLOADS: usize = 10;

/// The maximum size of the upload info JSON.
///
/// TODO: Make this configurable
const MAX_NAR_INFO_SIZE: usize = 1 * 1024 * 1024; // 1 MiB

type CompressorFn<C> = Box<dyn FnOnce(C) -> Box<dyn AsyncRead + Unpin + Send> + Send>;

/// Data of a chunk.
enum ChunkData {
    /// Some bytes in memory.
    Bytes(Bytes),

    /// A stream with a user-claimed hash and size that are potentially incorrect.
    Stream(Box<dyn AsyncRead + Send + Unpin + 'static>, Hash, usize),
}

/// Result of a chunk upload.
struct UploadChunkResult {
    guard: ChunkGuard,
    deduplicated: bool,
}

/// Applies compression to a stream, computing hashes along the way.
///
/// Our strategy is to stream directly onto a UUID-keyed file on the
/// storage backend, performing compression and computing the hashes
/// along the way. We delete the file if the hashes do not match.
///
/// ```text
///                    ┌───────────────────────────────────►NAR Hash
///                    │
///                    │
///                    ├───────────────────────────────────►NAR Size
///                    │
///              ┌─────┴────┐  ┌──────────┐  ┌───────────┐
/// NAR Stream──►│NAR Hasher├─►│Compressor├─►│File Hasher├─►File Stream
///              └──────────┘  └──────────┘  └─────┬─────┘
///                                                │
///                                                ├───────►File Hash
///                                                │
///                                                │
///                                                └───────►File Size
/// ```
struct CompressionStream {
    stream: Box<dyn AsyncRead + Unpin + Send>,
    nar_compute: Arc<OnceCell<(DigestOutput<Sha256>, usize)>>,
    file_compute: Arc<OnceCell<(DigestOutput<Sha256>, usize)>>,
}

trait UploadPathNarInfoExt {
    fn to_active_model(&self) -> object::ActiveModel;
}

/// Uploads a new object to the cache.
///
/// When clients request to upload an object, we first try to increment
/// the `holders_count` of one `nar` row with same NAR hash. If rows were
/// updated, it means the NAR exists in the global cache and we can deduplicate
/// after confirming the NAR hash ("Deduplicate" case). Otherwise, we perform
/// a new upload to the storage backend ("New NAR" case).
#[instrument(skip_all)]
#[axum_macros::debug_handler]
pub(crate) async fn upload_path(
    Extension(state): Extension<State>,
    Extension(req_state): Extension<RequestState>,
    headers: HeaderMap,
    body: Body,
) -> ServerResult<Json<UploadPathResult>> {
<<<<<<< HEAD
    let compression_format = headers
        .get("Content-Encoding")
        .and_then(|e| e.to_str().ok())
        .unwrap_or("");

    let stream = StreamReader::new(
=======
    let stream = body.into_data_stream();
    let mut stream = StreamReader::new(
>>>>>>> aec90814
        stream.map(|r| r.map_err(|e| io::Error::new(io::ErrorKind::Other, e.to_string()))),
    );

    let mut stream = StreamingDecompressor::new_unbuffered(stream, compression_format)?;

    let upload_info: UploadPathNarInfo = {
        if let Some(preamble_size_bytes) = headers.get(ATTIC_NAR_INFO_PREAMBLE_SIZE) {
            // Read from the beginning of the PUT body
            let preamble_size: usize = preamble_size_bytes
                .to_str()
                .map_err(|_| {
                    ErrorKind::RequestError(anyhow!(
                        "{} has invalid encoding",
                        ATTIC_NAR_INFO_PREAMBLE_SIZE
                    ))
                })?
                .parse()
                .map_err(|_| {
                    ErrorKind::RequestError(anyhow!(
                        "{} must be a valid unsigned integer",
                        ATTIC_NAR_INFO_PREAMBLE_SIZE
                    ))
                })?;

            if preamble_size > MAX_NAR_INFO_SIZE {
                return Err(ErrorKind::RequestError(anyhow!("Upload info is too large")).into());
            }

            let buf = BytesMut::with_capacity(preamble_size);
            let preamble = read_chunk_async(&mut stream, buf)
                .await
                .map_err(|e| ErrorKind::RequestError(e.into()))?;

            if preamble.len() != preamble_size {
                return Err(ErrorKind::RequestError(anyhow!(
                    "Upload info doesn't match specified size"
                ))
                .into());
            }

            serde_json::from_slice(&preamble).map_err(ServerError::request_error)?
        } else if let Some(nar_info_bytes) = headers.get(ATTIC_NAR_INFO) {
            // Read from X-Attic-Nar-Info header
            serde_json::from_slice(nar_info_bytes.as_bytes()).map_err(ServerError::request_error)?
        } else {
            return Err(ErrorKind::RequestError(anyhow!("{} must be set", ATTIC_NAR_INFO)).into());
        }
    };
    let cache_name = &upload_info.cache;

    let database = state.database().await?;
    let cache = req_state
        .auth
        .auth_cache(database, cache_name, |cache, permission| {
            permission.require_push()?;
            Ok(cache)
        })
        .await?;

    let username = req_state.auth.username().map(str::to_string);

    // Try to acquire a lock on an existing NAR
    let existing_nar = database.find_and_lock_nar(&upload_info.nar_hash).await?;
    match existing_nar {
        Some(existing_nar) => {
            // Deduplicate?
            let missing_chunk = ChunkRef::find()
                .filter(chunkref::Column::NarId.eq(existing_nar.id))
                .filter(chunkref::Column::ChunkId.is_null())
                .limit(1)
                .one(database)
                .await
                .map_err(ServerError::database_error)?;

            if missing_chunk.is_some() {
                // Need to repair
                upload_path_new(username, cache, upload_info, stream, database, &state).await
            } else {
                // Can actually be deduplicated
                upload_path_dedup(
                    username,
                    cache,
                    upload_info,
                    stream,
                    database,
                    &state,
                    existing_nar,
                )
                .await
            }
        }
        None => {
            // New NAR
            upload_path_new(username, cache, upload_info, stream, database, &state).await
        }
    }
}

/// Uploads a path when there is already a matching NAR in the global cache.
async fn upload_path_dedup(
    username: Option<String>,
    cache: cache::Model,
    upload_info: UploadPathNarInfo,
    stream: impl AsyncRead + Unpin,
    database: &DatabaseConnection,
    state: &State,
    existing_nar: NarGuard,
) -> ServerResult<Json<UploadPathResult>> {
    if state.config.require_proof_of_possession {
        let (mut stream, nar_compute) = StreamHasher::new(stream, Sha256::new());
        tokio::io::copy(&mut stream, &mut tokio::io::sink())
            .await
            .map_err(ServerError::request_error)?;

        // FIXME: errors
        let (nar_hash, nar_size) = nar_compute.get().unwrap();
        let nar_hash = Hash::Sha256(nar_hash.as_slice().try_into().unwrap());

        // Confirm that the NAR Hash and Size are correct
        if nar_hash.to_typed_base16() != existing_nar.nar_hash
            || *nar_size != upload_info.nar_size
            || *nar_size != existing_nar.nar_size as usize
        {
            return Err(ErrorKind::RequestError(anyhow!("Bad NAR Hash or Size")).into());
        }
    }

    // Finally...
    let txn = database
        .begin()
        .await
        .map_err(ServerError::database_error)?;

    // Create a mapping granting the local cache access to the NAR
    Object::insert({
        let mut new_object = upload_info.to_active_model();
        new_object.cache_id = Set(cache.id);
        new_object.nar_id = Set(existing_nar.id);
        new_object.created_at = Set(Utc::now());
        new_object.created_by = Set(username);
        new_object
    })
    .on_conflict_do_update()
    .exec(&txn)
    .await
    .map_err(ServerError::database_error)?;

    // Also mark the NAR as complete again
    //
    // This is racy (a chunkref might have been broken in the
    // meantime), but it's okay since it's just a hint to
    // `get-missing-paths` so clients don't attempt to upload
    // again. Also see the comments in `server/src/database/entity/nar.rs`.
    Nar::update(nar::ActiveModel {
        id: Set(existing_nar.id),
        completeness_hint: Set(true),
        ..Default::default()
    })
    .exec(&txn)
    .await
    .map_err(ServerError::database_error)?;

    txn.commit().await.map_err(ServerError::database_error)?;

    // Ensure it's not unlocked earlier
    drop(existing_nar);

    Ok(Json(UploadPathResult {
        kind: UploadPathResultKind::Deduplicated,
        file_size: None, // TODO: Sum the chunks
        frac_deduplicated: None,
    }))
}

/// Uploads a path when there is no matching NAR in the global cache.
///
/// It's okay if some other client races to upload the same NAR before
/// us. The `nar` table can hold duplicate NARs which can be deduplicated
/// in a background process.
async fn upload_path_new(
    username: Option<String>,
    cache: cache::Model,
    upload_info: UploadPathNarInfo,
    stream: impl AsyncRead + Send + Unpin + 'static,
    database: &DatabaseConnection,
    state: &State,
) -> ServerResult<Json<UploadPathResult>> {
    let nar_size_threshold = state.config.chunking.nar_size_threshold;

    if nar_size_threshold == 0 || upload_info.nar_size < nar_size_threshold {
        upload_path_new_unchunked(username, cache, upload_info, stream, database, state).await
    } else {
        upload_path_new_chunked(username, cache, upload_info, stream, database, state).await
    }
}

/// Uploads a path when there is no matching NAR in the global cache (chunked).
async fn upload_path_new_chunked(
    username: Option<String>,
    cache: cache::Model,
    upload_info: UploadPathNarInfo,
    stream: impl AsyncRead + Send + Unpin + 'static,
    database: &DatabaseConnection,
    state: &State,
) -> ServerResult<Json<UploadPathResult>> {
    let chunking_config = &state.config.chunking;
    let compression_config = &state.config.compression;
    let compression_type = compression_config.r#type;
    let compression_level = compression_config.level();
    let compression: Compression = compression_type.into();

    let nar_size_db = i64::try_from(upload_info.nar_size).map_err(ServerError::request_error)?;

    // Create a pending NAR entry
    let nar_id = {
        let model = nar::ActiveModel {
            state: Set(NarState::PendingUpload),
            compression: Set(compression.to_string()),

            nar_hash: Set(upload_info.nar_hash.to_typed_base16()),
            nar_size: Set(nar_size_db),

            num_chunks: Set(0),

            created_at: Set(Utc::now()),
            ..Default::default()
        };

        let insertion = Nar::insert(model)
            .exec(database)
            .await
            .map_err(ServerError::database_error)?;

        insertion.last_insert_id
    };

    let cleanup = Finally::new({
        let database = database.clone();
        let nar_model = nar::ActiveModel {
            id: Set(nar_id),
            ..Default::default()
        };

        async move {
            tracing::warn!("Error occurred - Cleaning up NAR entry");

            if let Err(e) = Nar::delete(nar_model).exec(&database).await {
                tracing::warn!("Failed to unregister failed NAR: {}", e);
            }
        }
    });

    let stream = stream.take(upload_info.nar_size as u64);
    let (stream, nar_compute) = StreamHasher::new(stream, Sha256::new());
    let mut chunks = chunk_stream(
        stream,
        chunking_config.min_size,
        chunking_config.avg_size,
        chunking_config.max_size,
    );

    let upload_chunk_limit = Arc::new(Semaphore::new(CONCURRENT_CHUNK_UPLOADS));
    let mut futures = Vec::new();

    let mut chunk_idx = 0;
    while let Some(bytes) = chunks.next().await {
        let bytes = bytes.map_err(ServerError::request_error)?;
        let data = ChunkData::Bytes(bytes);

        // Wait for a permit before spawning
        //
        // We want to block the receive process as well, otherwise it stays ahead and
        // consumes too much memory
        let permit = upload_chunk_limit.clone().acquire_owned().await.unwrap();
        futures.push({
            let database = database.clone();
            let state = state.clone();
            let require_proof_of_possession = state.config.require_proof_of_possession;

            spawn(async move {
                let chunk = upload_chunk(
                    data,
                    compression_type,
                    compression_level,
                    database.clone(),
                    state,
                    require_proof_of_possession,
                )
                .await?;

                // Create mapping from the NAR to the chunk
                ChunkRef::insert(chunkref::ActiveModel {
                    nar_id: Set(nar_id),
                    seq: Set(chunk_idx),
                    chunk_id: Set(Some(chunk.guard.id)),
                    chunk_hash: Set(chunk.guard.chunk_hash.clone()),
                    compression: Set(chunk.guard.compression.clone()),
                    ..Default::default()
                })
                .exec(&database)
                .await
                .map_err(ServerError::database_error)?;

                drop(permit);
                Ok(chunk)
            })
        });

        chunk_idx += 1;
    }

    // Confirm that the NAR Hash and Size are correct
    // FIXME: errors
    let (nar_hash, nar_size) = nar_compute.get().unwrap();
    let nar_hash = Hash::Sha256(nar_hash.as_slice().try_into().unwrap());

    if nar_hash != upload_info.nar_hash || *nar_size != upload_info.nar_size {
        return Err(ErrorKind::RequestError(anyhow!("Bad NAR Hash or Size")).into());
    }

    // Wait for all uploads to complete
    let chunks: Vec<UploadChunkResult> = join_all(futures)
        .await
        .into_iter()
        .map(|join_result| join_result.unwrap())
        .collect::<ServerResult<Vec<_>>>()?;

    let (file_size, deduplicated_size) =
        chunks
            .iter()
            .fold((0, 0), |(file_size, deduplicated_size), c| {
                (
                    file_size + c.guard.file_size.unwrap() as usize,
                    if c.deduplicated {
                        deduplicated_size + c.guard.chunk_size as usize
                    } else {
                        deduplicated_size
                    },
                )
            });

    // Finally...
    let txn = database
        .begin()
        .await
        .map_err(ServerError::database_error)?;

    // Set num_chunks and mark the NAR as Valid
    Nar::update(nar::ActiveModel {
        id: Set(nar_id),
        state: Set(NarState::Valid),
        num_chunks: Set(chunks.len() as i32),
        ..Default::default()
    })
    .exec(&txn)
    .await
    .map_err(ServerError::database_error)?;

    // Create a mapping granting the local cache access to the NAR
    Object::insert({
        let mut new_object = upload_info.to_active_model();
        new_object.cache_id = Set(cache.id);
        new_object.nar_id = Set(nar_id);
        new_object.created_at = Set(Utc::now());
        new_object.created_by = Set(username);
        new_object
    })
    .on_conflict_do_update()
    .exec(&txn)
    .await
    .map_err(ServerError::database_error)?;

    txn.commit().await.map_err(ServerError::database_error)?;

    cleanup.cancel();

    Ok(Json(UploadPathResult {
        kind: UploadPathResultKind::Uploaded,
        file_size: Some(file_size),

        // Currently, frac_deduplicated is computed from size before compression
        frac_deduplicated: Some(deduplicated_size as f64 / *nar_size as f64),
    }))
}

/// Uploads a path when there is no matching NAR in the global cache (unchunked).
///
/// We upload the entire NAR as a single chunk.
async fn upload_path_new_unchunked(
    username: Option<String>,
    cache: cache::Model,
    upload_info: UploadPathNarInfo,
    stream: impl AsyncRead + Send + Unpin + 'static,
    database: &DatabaseConnection,
    state: &State,
) -> ServerResult<Json<UploadPathResult>> {
    let compression_config = &state.config.compression;
    let compression_type = compression_config.r#type;
    let compression: Compression = compression_type.into();

    // Upload the entire NAR as a single chunk
    let stream = stream.take(upload_info.nar_size as u64);
    let data = ChunkData::Stream(
        Box::new(stream),
        upload_info.nar_hash.clone(),
        upload_info.nar_size,
    );
    let chunk = upload_chunk(
        data,
        compression_type,
        compression_config.level(),
        database.clone(),
        state.clone(),
        state.config.require_proof_of_possession,
    )
    .await?;
    let file_size = chunk.guard.file_size.unwrap() as usize;

    // Finally...
    let txn = database
        .begin()
        .await
        .map_err(ServerError::database_error)?;

    // Create a NAR entry
    let nar_id = {
        let model = nar::ActiveModel {
            state: Set(NarState::Valid),
            compression: Set(compression.to_string()),

            nar_hash: Set(upload_info.nar_hash.to_typed_base16()),
            nar_size: Set(chunk.guard.chunk_size),

            num_chunks: Set(1),

            created_at: Set(Utc::now()),
            ..Default::default()
        };

        let insertion = Nar::insert(model)
            .exec(&txn)
            .await
            .map_err(ServerError::database_error)?;

        insertion.last_insert_id
    };

    // Create a mapping from the NAR to the chunk
    ChunkRef::insert(chunkref::ActiveModel {
        nar_id: Set(nar_id),
        seq: Set(0),
        chunk_id: Set(Some(chunk.guard.id)),
        chunk_hash: Set(upload_info.nar_hash.to_typed_base16()),
        compression: Set(compression.to_string()),
        ..Default::default()
    })
    .exec(&txn)
    .await
    .map_err(ServerError::database_error)?;

    // Create a mapping granting the local cache access to the NAR
    Object::insert({
        let mut new_object = upload_info.to_active_model();
        new_object.cache_id = Set(cache.id);
        new_object.nar_id = Set(nar_id);
        new_object.created_at = Set(Utc::now());
        new_object.created_by = Set(username);
        new_object
    })
    .on_conflict_do_update()
    .exec(&txn)
    .await
    .map_err(ServerError::database_error)?;

    txn.commit().await.map_err(ServerError::database_error)?;

    Ok(Json(UploadPathResult {
        kind: UploadPathResultKind::Uploaded,
        file_size: Some(file_size),
        frac_deduplicated: None,
    }))
}

/// Uploads a chunk with the desired compression.
///
/// This will automatically perform deduplication if the chunk exists.
async fn upload_chunk(
    data: ChunkData,
    compression_type: CompressionType,
    compression_level: CompressionLevel,
    database: DatabaseConnection,
    state: State,
    require_proof_of_possession: bool,
) -> ServerResult<UploadChunkResult> {
    let compression: Compression = compression_type.into();

    let given_chunk_hash = data.hash();
    let given_chunk_size = data.size();

    if let Some(existing_chunk) = database
        .find_and_lock_chunk(&given_chunk_hash, compression)
        .await?
    {
        // There's an existing chunk matching the hash
        if require_proof_of_possession && !data.is_hash_trusted() {
            let stream = data.into_async_read();

            let (mut stream, nar_compute) = StreamHasher::new(stream, Sha256::new());
            tokio::io::copy(&mut stream, &mut tokio::io::sink())
                .await
                .map_err(ServerError::request_error)?;

            // FIXME: errors
            let (nar_hash, nar_size) = nar_compute.get().unwrap();
            let nar_hash = Hash::Sha256(nar_hash.as_slice().try_into().unwrap());

            // Confirm that the NAR Hash and Size are correct
            if nar_hash.to_typed_base16() != existing_chunk.chunk_hash
                || *nar_size != given_chunk_size
                || *nar_size != existing_chunk.chunk_size as usize
            {
                return Err(ErrorKind::RequestError(anyhow!("Bad chunk hash or size")).into());
            }
        }

        return Ok(UploadChunkResult {
            guard: existing_chunk,
            deduplicated: true,
        });
    }

    let key = format!("{}.chunk", Uuid::new_v4());

    let backend = state.storage().await?;
    let remote_file = backend.make_db_reference(key.clone()).await?;
    let remote_file_id = remote_file.remote_file_id();

    let chunk_size_db = i64::try_from(given_chunk_size).map_err(ServerError::request_error)?;

    let chunk_id = {
        let model = chunk::ActiveModel {
            state: Set(ChunkState::PendingUpload),
            compression: Set(compression.to_string()),

            // Untrusted data - To be confirmed later
            chunk_hash: Set(given_chunk_hash.to_typed_base16()),
            chunk_size: Set(chunk_size_db),

            remote_file: Set(DbJson(remote_file)),
            remote_file_id: Set(remote_file_id),

            created_at: Set(Utc::now()),
            ..Default::default()
        };

        let insertion = Chunk::insert(model)
            .exec(&database)
            .await
            .map_err(ServerError::database_error)?;

        insertion.last_insert_id
    };

    let cleanup = Finally::new({
        let database = database.clone();
        let chunk_model = chunk::ActiveModel {
            id: Set(chunk_id),
            ..Default::default()
        };
        let backend = backend.clone();
        let key = key.clone();

        async move {
            tracing::warn!("Error occurred - Cleaning up uploaded file and chunk entry");

            if let Err(e) = backend.delete_file(key).await {
                tracing::warn!("Failed to clean up failed upload: {}", e);
            }

            if let Err(e) = Chunk::delete(chunk_model).exec(&database).await {
                tracing::warn!("Failed to unregister failed chunk: {}", e);
            }
        }
    });

    // Compress and stream to the storage backend
    let compressor = get_compressor_fn(compression_type, compression_level);
    let mut stream = CompressionStream::new(data.into_async_read(), compressor);

    backend
        .upload_file(key, stream.stream())
        .await
        .map_err(ServerError::storage_error)?;

    // Confirm that the chunk hash is correct
    let (chunk_hash, chunk_size) = stream.nar_hash_and_size().unwrap();
    let (file_hash, file_size) = stream.file_hash_and_size().unwrap();

    let chunk_hash = Hash::Sha256(chunk_hash.as_slice().try_into().unwrap());
    let file_hash = Hash::Sha256(file_hash.as_slice().try_into().unwrap());

    if chunk_hash != given_chunk_hash || *chunk_size != given_chunk_size {
        return Err(ErrorKind::RequestError(anyhow!("Bad chunk hash or size")).into());
    }

    // Finally...
    let txn = database
        .begin()
        .await
        .map_err(ServerError::database_error)?;

    // Update the file hash and size, and set the chunk to valid
    let file_size_db = i64::try_from(*file_size).map_err(ServerError::request_error)?;
    let chunk = Chunk::update(chunk::ActiveModel {
        id: Set(chunk_id),
        state: Set(ChunkState::Valid),
        file_hash: Set(Some(file_hash.to_typed_base16())),
        file_size: Set(Some(file_size_db)),
        holders_count: Set(1),
        ..Default::default()
    })
    .exec(&txn)
    .await
    .map_err(ServerError::database_error)?;

    // Also repair broken chunk references pointing at the same chunk
    let repaired = ChunkRef::update_many()
        .col_expr(chunkref::Column::ChunkId, Expr::value(chunk_id))
        .filter(chunkref::Column::ChunkId.is_null())
        .filter(chunkref::Column::ChunkHash.eq(chunk_hash.to_typed_base16()))
        .filter(chunkref::Column::Compression.eq(compression.to_string()))
        .exec(&txn)
        .await
        .map_err(ServerError::database_error)?;

    txn.commit().await.map_err(ServerError::database_error)?;

    cleanup.cancel();

    tracing::debug!("Repaired {} chunkrefs", repaired.rows_affected);

    let guard = ChunkGuard::from_locked(database.clone(), chunk);

    Ok(UploadChunkResult {
        guard,
        deduplicated: false,
    })
}

/// Returns a compressor function that takes some stream as input.
fn get_compressor_fn<C: AsyncBufRead + Unpin + Send + 'static>(
    ctype: CompressionType,
    level: CompressionLevel,
) -> CompressorFn<C> {
    match ctype {
        CompressionType::None => Box::new(|c| Box::new(c)),
        CompressionType::Brotli => {
            Box::new(move |s| Box::new(BrotliEncoder::with_quality(s, level)))
        }
        CompressionType::Zstd => Box::new(move |s| Box::new(ZstdEncoder::with_quality(s, level))),
        CompressionType::Xz => Box::new(move |s| Box::new(XzEncoder::with_quality(s, level))),
    }
}

impl ChunkData {
    /// Returns the potentially-incorrect hash of the chunk.
    fn hash(&self) -> Hash {
        match self {
            Self::Bytes(bytes) => {
                let mut hasher = Sha256::new();
                hasher.update(bytes);
                let hash = hasher.finalize();
                Hash::Sha256(hash.as_slice().try_into().unwrap())
            }
            Self::Stream(_, hash, _) => hash.clone(),
        }
    }

    /// Returns the potentially-incorrect size of the chunk.
    fn size(&self) -> usize {
        match self {
            Self::Bytes(bytes) => bytes.len(),
            Self::Stream(_, _, size) => *size,
        }
    }

    /// Returns whether the hash is trusted.
    fn is_hash_trusted(&self) -> bool {
        matches!(self, ChunkData::Bytes(_))
    }

    /// Turns the data into a stream.
    fn into_async_read(self) -> Box<dyn AsyncRead + Unpin + Send> {
        match self {
            Self::Bytes(bytes) => Box::new(Cursor::new(bytes)),
            Self::Stream(stream, _, _) => stream,
        }
    }
}

impl CompressionStream {
    /// Creates a new compression stream.
    fn new<R>(stream: R, compressor: CompressorFn<BufReader<StreamHasher<R, Sha256>>>) -> Self
    where
        R: AsyncRead + Unpin + Send + 'static,
    {
        // compute NAR hash and size
        let (stream, nar_compute) = StreamHasher::new(stream, Sha256::new());

        // compress NAR
        let stream = compressor(BufReader::new(stream));

        // compute file hash and size
        let (stream, file_compute) = StreamHasher::new(stream, Sha256::new());

        Self {
            stream: Box::new(stream),
            nar_compute,
            file_compute,
        }
    }

    /*
    /// Creates a compression stream without compute the uncompressed hash/size.
    ///
    /// This is useful if you already know the hash. `nar_hash_and_size` will
    /// always return `None`.
    fn new_without_nar_hash<R>(stream: R, compressor: CompressorFn<BufReader<R>>) -> Self
    where
        R: AsyncRead + Unpin + Send + 'static,
    {
        // compress NAR
        let stream = compressor(BufReader::new(stream));

        // compute file hash and size
        let (stream, file_compute) = StreamHasher::new(stream, Sha256::new());

        Self {
            stream: Box::new(stream),
            nar_compute: Arc::new(OnceCell::new()),
            file_compute,
        }
    }
    */

    /// Returns the stream of the compressed object.
    fn stream(&mut self) -> &mut (impl AsyncRead + Unpin) {
        &mut self.stream
    }

    /// Returns the NAR hash and size.
    ///
    /// The hash is only finalized when the stream is fully read.
    /// Otherwise, returns `None`.
    fn nar_hash_and_size(&self) -> Option<&(DigestOutput<Sha256>, usize)> {
        self.nar_compute.get()
    }

    /// Returns the file hash and size.
    ///
    /// The hash is only finalized when the stream is fully read.
    /// Otherwise, returns `None`.
    fn file_hash_and_size(&self) -> Option<&(DigestOutput<Sha256>, usize)> {
        self.file_compute.get()
    }
}

impl UploadPathNarInfoExt for UploadPathNarInfo {
    fn to_active_model(&self) -> object::ActiveModel {
        object::ActiveModel {
            store_path_hash: Set(self.store_path_hash.to_string()),
            store_path: Set(self.store_path.clone()),
            references: Set(DbJson(self.references.clone())),
            deriver: Set(self.deriver.clone()),
            sigs: Set(DbJson(self.sigs.clone())),
            ca: Set(self.ca.clone()),
            ..Default::default()
        }
    }
}<|MERGE_RESOLUTION|>--- conflicted
+++ resolved
@@ -124,17 +124,12 @@
     headers: HeaderMap,
     body: Body,
 ) -> ServerResult<Json<UploadPathResult>> {
-<<<<<<< HEAD
     let compression_format = headers
         .get("Content-Encoding")
         .and_then(|e| e.to_str().ok())
         .unwrap_or("");
-
-    let stream = StreamReader::new(
-=======
     let stream = body.into_data_stream();
     let mut stream = StreamReader::new(
->>>>>>> aec90814
         stream.map(|r| r.map_err(|e| io::Error::new(io::ErrorKind::Other, e.to_string()))),
     );
 
