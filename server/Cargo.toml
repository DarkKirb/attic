--- conflicted
+++ resolved
@@ -19,22 +19,15 @@
 doc = false
 
 [dependencies]
-attic = { path = "../attic", default-features = false, features = ["chunking", "stream", "tokio"] }
+attic = { path = "../attic", default-features = false, features = [
+	"chunking",
+	"stream",
+	"tokio",
+] }
 attic-token = { path = "../token" }
 
 anyhow = "1.0.75"
 async-stream = "0.3.5"
-<<<<<<< HEAD
-async-trait = "0.1.73"
-aws-config = "0.56.1"
-aws-sdk-s3 = "0.30.0"
-axum = "0.6.20"
-axum-macros = "0.3.8"
-base64 = "0.21.3"
-bytes = "1.5.0"
-chrono = "0.4.30"
-clap = { version = "4.4.2", features = ["derive"] }
-=======
 async-trait = "0.1.68"
 aws-config = "1.5.0"
 aws-sdk-s3 = "1.32.0"
@@ -44,15 +37,10 @@
 bytes = "1.4.0"
 chrono = "0.4.24"
 clap = { version = "4.3", features = ["derive"] }
->>>>>>> aec90814
 derivative = "2.2.0"
 digest = "0.10.7"
 displaydoc = "0.2.4"
 enum-as-inner = "0.6.0"
-<<<<<<< HEAD
-fastcdc = "3.1.0"
-=======
->>>>>>> aec90814
 futures = "0.3.28"
 hex = "0.4.3"
 http-body-util = "0.1.1"
@@ -68,44 +56,22 @@
 serde = "1.0.188"
 serde_json = "1.0.105"
 serde_with = "3.3.0"
-tokio-util = { version = "0.7.8", features = [ "io" ] }
-<<<<<<< HEAD
-toml = "0.7.7"
-tower-http = { version = "0.4.4", features = [ "catch-panic", "trace" ] }
+tokio-util = { version = "0.7.8", features = ["io"] }
+toml = "0.8.8"
+tower-http = { version = "0.5.2", features = ["catch-panic", "trace"] }
 tracing = "0.1.37"
 tracing-error = "0.2.0"
-tracing-subscriber = { version = "0.3.17", features = [ "json" ] }
-uuid = { version = "1.4.1", features = ["v4"] }
-console-subscriber = "0.1.10"
-xdg = "2.5.2"
-=======
-toml = "0.8.8"
-tower-http = { version = "0.5.2", features = [ "catch-panic", "trace" ] }
-tracing = "0.1.37"
-tracing-error = "0.2.0"
-tracing-subscriber = { version = "0.3.17", features = [ "json" ] }
+tracing-subscriber = { version = "0.3.17", features = ["json"] }
 uuid = { version = "1.3.3", features = ["v4"] }
 console-subscriber = "0.2.0"
 xdg = "2.5.0"
->>>>>>> aec90814
 
 [dependencies.async-compression]
 version = "0.4.2"
-features = [
-	"tokio",
-	"xz",
-	"zstd",
-	"brotli",
-	"deflate",
-	"gzip"
-]
+features = ["tokio", "xz", "zstd", "brotli", "deflate", "gzip"]
 
 [dependencies.sea-orm]
-<<<<<<< HEAD
-version = "0.12.2"
-=======
 version = "0.12.10"
->>>>>>> aec90814
 features = [
 	"runtime-tokio-rustls",
 	"macros",
@@ -115,11 +81,7 @@
 ]
 
 [dependencies.sea-orm-migration]
-<<<<<<< HEAD
-version = "0.12.2"
-=======
 version = "0.12.10"
->>>>>>> aec90814
 
 [dependencies.tokio]
 version = "1.32.0"
@@ -131,11 +93,4 @@
 	"rt",
 	"rt-multi-thread",
 	"sync",
-<<<<<<< HEAD
-]
-
-[dev-dependencies]
-tokio-test = "0.4.3"
-=======
-]
->>>>>>> aec90814
+]