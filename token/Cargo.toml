--- conflicted
+++ resolved
@@ -8,13 +8,8 @@
 [dependencies]
 attic = { path = "../attic", default-features = false }
 
-<<<<<<< HEAD
-base64 = "0.21.2"
+base64 = "0.22.1"
 chrono = "0.4.31"
-=======
-base64 = "0.22.1"
-chrono = "0.4.24"
->>>>>>> 6139576a
 displaydoc = "0.2.4"
 indexmap = { version = "2.2.6", features = ["serde"] }
 jwt-simple = "0.11.5"
