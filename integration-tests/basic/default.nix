{
  pkgs,
  lib,
  config,
  flake,
  attic,
  ...
}: let
  inherit (lib) types;

  serverConfigFile = config.nodes.server.services.atticd.configFile;

  cmd = {
    atticadm = ". /etc/atticd.env && export ATTIC_SERVER_TOKEN_RS256_SECRET_BASE64 && atticd-atticadm";
    atticd = ". /etc/atticd.env && export ATTIC_SERVER_TOKEN_RS256_SECRET_BASE64 && atticd -f ${serverConfigFile}";
  };

  makeTestDerivation = pkgs.writeShellScript "make-drv" ''
    name=$1
    base=$(basename $name)

    cat >$name <<EOF
    #!/bin/sh
    /*/sh -c "echo hello > \$out"; exit 0; */
    derivation {
      name = "$base";
      builder = ./$name;
      system = builtins.currentSystem;
      preferLocalBuild = true;
      allowSubstitutes = false;
    }
    EOF

    chmod +x $name
  '';

  databaseModules = {
    sqlite = {
      testScriptPost = ''
        from pathlib import Path
        import os

        schema = server.succeed("${pkgs.sqlite}/bin/sqlite3 /var/lib/atticd/server.db '.schema --indent'")

        schema_path = Path(os.environ.get("out", os.getcwd())) / "schema.sql"
        with open(schema_path, 'w') as f:
            f.write(schema)
      '';
    };
    postgres = {
      server = {
        services.postgresql = {
          enable = true;
          ensureDatabases = ["attic"];
          ensureUsers = [
            {
              name = "atticd";
            }

            # For testing only - Don't actually do this
            {
              name = "root";
              ensureClauses = {
                superuser = true;
              };
            }
          ];
        };

        systemd.services.postgresql.postStart = lib.mkAfter ''
          $PSQL -tAc 'ALTER DATABASE "attic" OWNER TO "atticd"'
        '';

        services.atticd.settings = {
          database.url = "postgresql:///attic?host=/run/postgresql";
        };
      };
      testScriptPost = ''
        from pathlib import Path
        import os

        schema = server.succeed("pg_dump --schema-only attic")

        schema_path = Path(os.environ.get("out", os.getcwd())) / "schema.sql"
        with open(schema_path, 'w') as f:
            f.write(schema)
      '';
    };
  };

  storageModules = {
    local = {};
    minio = let
      accessKey = "legit";
      secretKey = "111-1111111";
    in {
      server = {
        services.minio = {
          enable = true;
          rootCredentialsFile = "/etc/minio.env";
        };

        # For testing only - Don't actually do this
        environment.etc."minio.env".text = ''
          MINIO_ROOT_USER=${accessKey}
          MINIO_ROOT_PASSWORD=${secretKey}
        '';

        networking.firewall.allowedTCPPorts = [9000];

        services.atticd.settings = {
          storage = {
            type = "s3";
            endpoint = "http://server:9000";
            region = "us-east-1";
            bucket = "attic";
            credentials = {
              access_key_id = accessKey;
              secret_access_key = secretKey;
            };
          };
        };
      };
      testScript = ''
        server.succeed("mkdir /var/lib/minio/data/attic")
        server.succeed("chown minio: /var/lib/minio/data/attic")
        client.wait_until_succeeds("curl http://server:9000", timeout=20)
      '';
    };
  };
in {
  options = {
    database = lib.mkOption {
      type = types.enum ["sqlite" "postgres"];
      default = "sqlite";
    };
    storage = lib.mkOption {
      type = types.enum ["local" "minio"];
      default = "local";
    };
  };

  config = {
    name = "basic-${config.database}-${config.storage}";

    nodes = {
      server = {
        imports = [
          flake.nixosModules.atticd
          (databaseModules.${config.database}.server or {})
          (storageModules.${config.storage}.server or {})
        ];

        # For testing only - Don't actually do this
        environment.etc."atticd.env".text = ''
          ATTIC_SERVER_TOKEN_RS256_SECRET_BASE64='LS0tLS1CRUdJTiBSU0EgUFJJVkFURSBLRVktLS0tLQpNSUlFcEFJQkFBS0NBUUVBekhqUzFGKzlRaFFUdlJZYjZ0UGhxS09FME5VYkIraTJMOTByWVBNQVVoYVBUMmlKCmVUNk9vWFlmZWszZlZ1dXIrYks1VWFVRjhUbEx2Y1FHa1Arckd0WDRiQUpGTWJBcTF3Y25FQ3R6ZGVERHJnSlIKMGUvNWJhdXQwSS9YS0ticG9oYjNvWVhtUmR5eG9WVGE3akY1bk11ajBsd25kUTcwYTF1ZGkzMGNpYkdTWHZMagpVeGltL3ByYjUrV3ZPdjN4UnhlbDZHYmptUW1RMVBHeHVLcmx3b1ZKRnlWTjl3QmExajBDelJDcURnTFRwQWw0CjhLVWlDY2V1VUZQcmdZaW9vSVhyVExlWmxVbFVVV3FHSDBJbGFKeVUyQ05iNWJtZWM1TnZ4RDlaakFoYytucmgKRS80VzkxajdQMFVyQnp4am9NUTRlKzBPZDhmQnBvSDAwbm4xUXdJREFRQUJBb0lCQUE2RmxEK21Ed3gyM1pJRAoxSGJBbHBuQ0IwaEhvbFJVK0Q5OC96d3k5ZlplaU00VWVCTUcyTjFweE1HTWIweStqeWU4UkVJaXJNSGRsbDRECllvNEF3bmUwODZCRUp3TG81cG4vOVl2RjhqelFla1ZNLzkrZm9nRGlmUVUvZWdIMm5NZzR4bHlQNUhOWXdicmEKQ25SNVNoQlRQQzdRQWJOa0hRTFU3bUwrUHowZUlXaG9KWVRoUUpkU0g3RDB0K1QwZzVVNDdPam5qbXJaTWwxaApHOE1IUHhKMk5WU1l2N0dobnpjblZvcVVxYzlxeldXRDZXZERtV1BPNGJ1K2p0b2E2U2o4cjJtb0RRZ1A5YXNhCm93RUFJbHBmbVkxYUx2dENwWG4rejRTTWJKcHRXMlVvaktGa2dkYm9jZmtXYWdtSGZRa2xmS0dBQ0hibU9ZV24KeDRCbTU3a0NnWUVBN1dXaXJDZnBRR01hR3A2WWxMQlVUc1VJSXJOclF4UmtuRlc3dFVYd0NqWFZ5SDlTR3FqNgphTkNhYzZpaks3QVNBYXlxY1JQRjFPY2gyNmxpVmRKUHNuRGxwUjhEVXB2TzRVOVRzSTJyZ1lZYzNrSWkzVGFKClgzV0Vic1Z6Nk45WXFPSXlnVnZiTEhLS0F4Uyt4b1Z2SjkzQmdWRHN5SkxRdmhrM3VubXk3M2tDZ1lFQTNINnYKeUhOKzllOVAyOS9zMVY1eWZxSjdvdVdKV0lBTHFDYm9zOTRRSVdPSG5HRUtSSGkydWIzR0d6U2tRSzN1eTUrdQo4M0txaFJOejRVMkdOK1pLaFE0NHhNVmV4TUVvZzJVU3lTaVZ0cFdqWXBwT2Q1NnVaMzRWaFU2TWRNZS9zT0JnCnNoei84MUxUSis2cHdFZE9wV2tPVlRaMXJISlZXQmdtVk5qWjc1c0NnWUVBNVd5YjBaU2dyMEVYTVRLa2NzNFcKTENudXV0cDZodEZtaWsrd29IZCtpOStMUThFSU1BdXVOUzJrbHJJYlAxVmhrWXkxQzZMNFJkRTV2M2ZyT05XUApmL3ZyYzdDTkhZREdacWlyVUswWldvdXB5b0pQLzBsOWFXdkJHT3hxSUZ2NDZ2M3ZvV1NNWkdBdFVOenpvaGZDClhOeks3WmF2dndka0JOT0tNQVQ5RU1FQ2dZRUF3NEhaWDRWNUo1d2dWVGVDQ2RjSzhsb2tBbFpBcUNZeEw5SUEKTjZ4STVUSVpSb0dNMXhXcC81dlRrci9rZkMwOU5YUExiclZYbVZPY1JrTzFKTStmZDhjYWN1OEdqck11dHdMaAoyMWVQR0N3cWlQMkZZZTlqZVFTRkZJU0hhZXpMZll3V2NSZmhvdURudGRxYXpaRHNuU0kvd1RMZXVCOVFxU0lRCnF0NzByczBDZ1lCQ2lzV0VKdXpQUUlJNzVTVkU4UnJFZGtUeUdhOEVBOHltcStMdDVLRDhPYk80Q2JHYVFlWXkKWFpjSHVyOFg2cW1lWHZVU3MwMHBMMUdnTlJ3WCtSUjNMVDhXTm9vc0NqVDlEUW9GOFZveEtseDROVTRoUGlrTQpBc0w1RS9wYnVLeXkvSU5LTnQyT3ZPZmJYVitlTXZQdGs5c1dORjNyRTBYcU15TW9maG9NaVE9PQotLS0tLUVORCBSU0EgUFJJVkFURSBLRVktLS0tLQo='
        '';

        services.atticd = {
          enable = true;
          environmentFile = "/etc/atticd.env";
          settings = {
            listen = "[::]:8080";

            jwt = { };

            chunking = {
              nar-size-threshold = 1;
              min-size = 64 * 1024;
              avg-size = 128 * 1024;
              max-size = 256 * 1024;
            };
          };
        };

<<<<<<< HEAD
        environment.systemPackages = [pkgs.attic-server];
=======
        environment.systemPackages = [ pkgs.openssl pkgs.attic-server ];
>>>>>>> ff8a897d

        networking.firewall.allowedTCPPorts = [8080];
      };

      client = {
        environment.systemPackages = [pkgs.attic];
      };
    };

    testScript = ''
      import time

      start_all()

      ${databaseModules.${config.database}.testScript or ""}
      ${storageModules.${config.storage}.testScript or ""}

      server.wait_for_unit('atticd.service')
      client.wait_until_succeeds("curl -sL http://server:8080", timeout=40)

      root_token = server.succeed("${cmd.atticadm} make-token --sub 'e2e-root' --validity '1 month' --push '*' --pull '*' --delete '*' --create-cache '*' --destroy-cache '*' --configure-cache '*' --configure-cache-retention '*' </dev/null").strip()
      readonly_token = server.succeed("${cmd.atticadm} make-token --sub 'e2e-root' --validity '1 month' --pull 'test' </dev/null").strip()

      client.succeed(f"attic login --set-default root http://server:8080 {root_token}")
      client.succeed(f"attic login readonly http://server:8080 {readonly_token}")
      client.succeed("attic login anon http://server:8080")

      # TODO: Make sure the correct status codes are returned
      # (i.e., 500s shouldn't pass the "should fail" tests)

      with subtest("Check that we can create a cache"):
          client.succeed("attic cache create test")

      with subtest("Check that we can push a path"):
          client.succeed("${makeTestDerivation} test.nix")
          test_file = client.succeed("nix-build --no-out-link test.nix").strip()
          test_file_hash = test_file.removeprefix("/nix/store/")[:32]

          client.succeed(f"attic push test {test_file}")
          client.succeed(f"nix-store --delete {test_file}")
          client.fail(f"ls {test_file}")

      with subtest("Check that we can pull a path"):
          client.succeed("attic use readonly:test")
          client.succeed(f"nix-store -r {test_file}")
          client.succeed(f"grep hello {test_file}")

      with subtest("Check that we cannot push without required permissions"):
          client.fail(f"attic push readonly:test {test_file}")
          client.fail(f"attic push anon:test {test_file} 2>&1")

      with subtest("Check that we can push a list of paths from stdin"):
          paths = []
          for i in range(10):
              client.succeed(f"${makeTestDerivation} seq{i}.nix")
              path = client.succeed(f"nix-build --no-out-link seq{i}.nix").strip()
              client.succeed(f"echo {path} >>paths.txt")
              paths.append(path)

          client.succeed("attic push test --stdin <paths.txt 2>&1")

          for path in paths:
              client.succeed(f"nix-store --delete {path}")

      with subtest("Check that we can pull the paths back"):
          for path in paths:
              client.fail(f"ls {path}")
              client.succeed(f"nix-store -r {path}")
              client.succeed(f"grep hello {path}")

      with subtest("Check that we can make the cache public"):
          client.fail("curl -sL --fail-with-body http://server:8080/test/nix-cache-info")
          client.fail(f"curl -sL --fail-with-body http://server:8080/test/{test_file_hash}.narinfo")
          client.succeed("attic cache configure test --public")
          client.succeed("curl -sL --fail-with-body http://server:8080/test/nix-cache-info")
          client.succeed(f"curl -sL --fail-with-body http://server:8080/test/{test_file_hash}.narinfo")

      with subtest("Check that we can trigger garbage collection"):
          test_file_hash = test_file.removeprefix("/nix/store/")[:32]
          client.succeed(f"curl -sL --fail-with-body http://server:8080/test/{test_file_hash}.narinfo")
          client.succeed("attic cache configure test --retention-period 1s")
          time.sleep(2)
          server.succeed("${cmd.atticd} --mode garbage-collector-once")
          client.fail(f"curl -sL --fail-with-body http://server:8080/test/{test_file_hash}.narinfo")

      ${lib.optionalString (config.storage == "local") ''
        with subtest("Check that all chunks are actually deleted after GC"):
            files = server.succeed("find /var/lib/atticd/storage -type f ! -name 'VERSION'")
            print(f"Remaining files: {files}")
            assert files.strip() == "", "Some files remain after GC: " + files
      ''}

      with subtest("Check that we can include the upload info in the payload"):
          client.succeed("${makeTestDerivation} test2.nix")
          test2_file = client.succeed("nix-build --no-out-link test2.nix")
          client.succeed(f"attic push --force-preamble test {test2_file}")
          client.succeed(f"nix-store --delete {test2_file}")
          client.succeed(f"nix-store -r {test2_file}")

      with subtest("Check that we can destroy the cache"):
          client.succeed("attic cache info test")
          client.succeed("attic cache destroy --no-confirm test")
          client.fail("attic cache info test")
          client.fail("curl -sL --fail-with-body http://server:8080/test/nix-cache-info")

      ${databaseModules.${config.database}.testScriptPost or ""}
      ${storageModules.${config.storage}.testScriptPost or ""}
    '';
  };
}<|MERGE_RESOLUTION|>--- conflicted
+++ resolved
@@ -173,11 +173,7 @@
           };
         };
 
-<<<<<<< HEAD
-        environment.systemPackages = [pkgs.attic-server];
-=======
         environment.systemPackages = [ pkgs.openssl pkgs.attic-server ];
->>>>>>> ff8a897d
 
         networking.firewall.allowedTCPPorts = [8080];
       };
