{
  pkgs,
  lib,
  config,
  flake,
  attic,
  ...
}: let
  inherit (lib) types;

  serverConfigFile = config.nodes.server.services.atticd.configFile;

  cmd = {
    atticadm = "atticd-atticadm";
    atticd = ". /etc/atticd.env && export ATTIC_SERVER_TOKEN_HS256_SECRET_BASE64 && atticd -f ${serverConfigFile}";
  };

  makeTestDerivation = pkgs.writeShellScript "make-drv" ''
    name=$1
    base=$(basename $name)

    cat >$name <<EOF
    #!/bin/sh
    /*/sh -c "echo hello > \$out"; exit 0; */
    derivation {
      name = "$base";
      builder = ./$name;
      system = builtins.currentSystem;
      preferLocalBuild = true;
      allowSubstitutes = false;
    }
    EOF

    chmod +x $name
  '';

  databaseModules = {
    sqlite = {
      testScriptPost = ''
        from pathlib import Path
        import os

        schema = server.succeed("${pkgs.sqlite}/bin/sqlite3 /var/lib/atticd/server.db '.schema --indent'")

        schema_path = Path(os.environ.get("out", os.getcwd())) / "schema.sql"
        with open(schema_path, 'w') as f:
            f.write(schema)
      '';
    };
    postgres = {
      server = {
        services.postgresql = {
          enable = true;
          ensureDatabases = ["attic"];
          ensureUsers = [
            {
              name = "atticd";
            }

            # For testing only - Don't actually do this
            {
              name = "root";
              ensureClauses = {
                superuser = true;
              };
            }
          ];
        };

        systemd.services.postgresql.postStart = lib.mkAfter ''
          $PSQL -tAc 'ALTER DATABASE "attic" OWNER TO "atticd"'
        '';

        services.atticd.settings = {
          database.url = "postgresql:///attic?host=/run/postgresql";
        };
      };
      testScriptPost = ''
        from pathlib import Path
        import os

        schema = server.succeed("pg_dump --schema-only attic")

        schema_path = Path(os.environ.get("out", os.getcwd())) / "schema.sql"
        with open(schema_path, 'w') as f:
            f.write(schema)
      '';
    };
  };

  storageModules = {
    local = {};
    minio = let
      accessKey = "legit";
      secretKey = "111-1111111";
    in {
      server = {
        services.minio = {
          enable = true;
          rootCredentialsFile = "/etc/minio.env";
        };

        # For testing only - Don't actually do this
        environment.etc."minio.env".text = ''
          MINIO_ROOT_USER=${accessKey}
          MINIO_ROOT_PASSWORD=${secretKey}
        '';

        networking.firewall.allowedTCPPorts = [9000];

        services.atticd.settings = {
          storage = {
            type = "s3";
            endpoint = "http://server:9000";
            region = "us-east-1";
            bucket = "attic";
            credentials = {
              access_key_id = accessKey;
              secret_access_key = secretKey;
            };
          };
        };
      };
      testScript = ''
        server.succeed("mkdir /var/lib/minio/data/attic")
        server.succeed("chown minio: /var/lib/minio/data/attic")
        client.wait_until_succeeds("curl http://server:9000", timeout=20)
      '';
    };
  };
in {
  options = {
    database = lib.mkOption {
      type = types.enum ["sqlite" "postgres"];
      default = "sqlite";
    };
    storage = lib.mkOption {
      type = types.enum ["local" "minio"];
      default = "local";
    };
  };

  config = {
    name = "basic-${config.database}-${config.storage}";

    nodes = {
      server = {
        imports = [
          flake.nixosModules.atticd
          (databaseModules.${config.database}.server or {})
          (storageModules.${config.storage}.server or {})
        ];

        # For testing only - Don't actually do this
        environment.etc."atticd.env".text = ''
          ATTIC_SERVER_TOKEN_HS256_SECRET_BASE64="dGVzdCBzZWNyZXQ="
        '';

        services.atticd = {
          enable = true;
          credentialsFile = "/etc/atticd.env";
          settings = {
            listen = "[::]:8080";

            chunking = {
              nar-size-threshold = 1;
              min-size = 64 * 1024;
              avg-size = 128 * 1024;
              max-size = 256 * 1024;
            };
          };
        };

        environment.systemPackages = [pkgs.attic-server];

        networking.firewall.allowedTCPPorts = [8080];
      };

      client = {
        environment.systemPackages = [pkgs.attic];
      };
    };

    testScript = ''
      import time

      start_all()

      ${databaseModules.${config.database}.testScript or ""}
      ${storageModules.${config.storage}.testScript or ""}

      server.wait_for_unit('atticd.service')
      client.wait_until_succeeds("curl -sL http://server:8080", timeout=40)

      root_token = server.succeed("${cmd.atticadm} make-token --sub 'e2e-root' --validity '1 month' --push '*' --pull '*' --delete '*' --create-cache '*' --destroy-cache '*' --configure-cache '*' --configure-cache-retention '*'").strip()
      readonly_token = server.succeed("${cmd.atticadm} make-token --sub 'e2e-root' --validity '1 month' --pull 'test'").strip()

      client.succeed(f"attic login --set-default root http://server:8080 {root_token}")
      client.succeed(f"attic login readonly http://server:8080 {readonly_token}")
      client.succeed("attic login anon http://server:8080")

      # TODO: Make sure the correct status codes are returned
      # (i.e., 500s shouldn't pass the "should fail" tests)

      with subtest("Check that we can create a cache"):
          client.succeed("attic cache create test")

      with subtest("Check that we can push a path"):
          client.succeed("${makeTestDerivation} test.nix")
          test_file = client.succeed("nix-build --no-out-link test.nix")
          test_file_hash = test_file.removeprefix("/nix/store/")[:32]

          client.succeed(f"attic push test {test_file}")
          client.succeed(f"nix-store --delete {test_file}")
          client.fail(f"grep hello {test_file}")

      with subtest("Check that we can pull a path"):
          client.succeed("attic use readonly:test")
          client.succeed(f"nix-store -r {test_file}")
          client.succeed(f"grep hello {test_file}")

      with subtest("Check that we cannot push without required permissions"):
          client.fail(f"attic push readonly:test {test_file}")
          client.fail(f"attic push anon:test {test_file} 2>&1")

      with subtest("Check that we can make the cache public"):
          client.fail("curl -sL --fail-with-body http://server:8080/test/nix-cache-info")
          client.fail(f"curl -sL --fail-with-body http://server:8080/test/{test_file_hash}.narinfo")
          client.succeed("attic cache configure test --public")
          client.succeed("curl -sL --fail-with-body http://server:8080/test/nix-cache-info")
          client.succeed(f"curl -sL --fail-with-body http://server:8080/test/{test_file_hash}.narinfo")

      with subtest("Check that we can trigger garbage collection"):
          test_file_hash = test_file.removeprefix("/nix/store/")[:32]
          client.succeed(f"curl -sL --fail-with-body http://server:8080/test/{test_file_hash}.narinfo")
          client.succeed("attic cache configure test --retention-period 1s")
          time.sleep(2)
          server.succeed("${cmd.atticd} --mode garbage-collector-once")
          client.fail(f"curl -sL --fail-with-body http://server:8080/test/{test_file_hash}.narinfo")

      ${lib.optionalString (config.storage == "local") ''
<<<<<<< HEAD
        with subtest("Check that all chunks are actually deleted after GC"):
            files = server.succeed("find /var/lib/atticd/storage -type f")
            print(f"Remaining files: {files}")
            assert files.strip() == ""
=======
      with subtest("Check that all chunks are actually deleted after GC"):
          files = server.succeed("find /var/lib/atticd/storage -type f ! -name 'VERSION'")
          print(f"Remaining files: {files}")
          assert files.strip() == "", "Some files remain after GC: " + files
>>>>>>> aec90814
      ''}

      with subtest("Check that we can include the upload info in the payload"):
          client.succeed("${makeTestDerivation} test2.nix")
          test2_file = client.succeed("nix-build --no-out-link test2.nix")
          client.succeed(f"attic push --force-preamble test {test2_file}")
          client.succeed(f"nix-store --delete {test2_file}")
          client.succeed(f"nix-store -r {test2_file}")

      with subtest("Check that we can destroy the cache"):
          client.succeed("attic cache info test")
          client.succeed("attic cache destroy --no-confirm test")
          client.fail("attic cache info test")
          client.fail("curl -sL --fail-with-body http://server:8080/test/nix-cache-info")

      ${databaseModules.${config.database}.testScriptPost or ""}
      ${storageModules.${config.storage}.testScriptPost or ""}
    '';
  };
}<|MERGE_RESOLUTION|>--- conflicted
+++ resolved
@@ -239,17 +239,10 @@
           client.fail(f"curl -sL --fail-with-body http://server:8080/test/{test_file_hash}.narinfo")
 
       ${lib.optionalString (config.storage == "local") ''
-<<<<<<< HEAD
         with subtest("Check that all chunks are actually deleted after GC"):
-            files = server.succeed("find /var/lib/atticd/storage -type f")
+            files = server.succeed("find /var/lib/atticd/storage -type f ! -name 'VERSION'")
             print(f"Remaining files: {files}")
-            assert files.strip() == ""
-=======
-      with subtest("Check that all chunks are actually deleted after GC"):
-          files = server.succeed("find /var/lib/atticd/storage -type f ! -name 'VERSION'")
-          print(f"Remaining files: {files}")
-          assert files.strip() == "", "Some files remain after GC: " + files
->>>>>>> aec90814
+            assert files.strip() == "", "Some files remain after GC: " + files
       ''}
 
       with subtest("Check that we can include the upload info in the payload"):
