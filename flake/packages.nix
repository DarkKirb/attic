{ self
, lib
, flake-parts-lib
, inputs
, config
, makeCranePkgs
, getSystem
, ...
}:

let
  inherit (lib)
    mkOption
    types
    ;
  inherit (flake-parts-lib)
    mkPerSystemOption
    ;

  # Re-evaluate perSystem with cross nixpkgs
  # HACK before https://github.com/hercules-ci/flake-parts/issues/95 is solved
  evalCross = { system, pkgs }: config.allSystems.${system}.debug.extendModules {
    modules = [
      ({ config, lib, ... }: {
        _module.args.pkgs = pkgs;
        _module.args.self' = lib.mkForce config;
      })
    ];
  };
in
{
  options = {
    perSystem = mkPerSystemOption {
      options.attic = {
        toolchain = mkOption {
          type = types.nullOr types.package;
          default = null;
        };
        extraPackageArgs = mkOption {
          type = types.attrsOf types.anything;
          default = {};
        };
      };
    };
  };

  config = {
    _module.args.makeCranePkgs = lib.mkDefault (pkgs: let
      perSystemConfig = getSystem pkgs.system;
      craneLib = builtins.foldl' (acc: f: f acc) pkgs [
        inputs.crane.mkLib
        (craneLib:
          if perSystemConfig.attic.toolchain == null then craneLib
          else craneLib.overrideToolchain config.attic.toolchain
        )
      ];
    in pkgs.callPackage ../crane.nix {
      inherit craneLib;
      inherit (perSystemConfig.attic) extraPackageArgs;
    });

    perSystem = { self', pkgs, config, cranePkgs, ... }: (lib.mkMerge [
      {
        _module.args.cranePkgs = makeCranePkgs pkgs;

<<<<<<< HEAD
        inherit (cranePkgs)
          attic
          attic-client
          attic-server
          attic-queue
        ;
=======
        packages = {
          default = self'.packages.attic;
>>>>>>> ff8a897d

          inherit (cranePkgs)
            attic
            attic-client
            attic-server
          ;

          attic-nixpkgs = pkgs.callPackage ../package.nix { };

          attic-ci-installer = pkgs.callPackage ../ci-installer.nix {
            inherit self;
          };

          book = pkgs.callPackage ../book {
            attic = self'.packages.attic;
          };
        };
      }

      (lib.mkIf pkgs.stdenv.isLinux {
        packages = {
          attic-server-image = pkgs.dockerTools.buildImage {
            name = "attic-server";
            tag = "main";
            copyToRoot = [
              self'.packages.attic-server

              # Debugging utilities for `fly ssh console`
              pkgs.busybox

              # Now required by the fly.io sshd
              pkgs.dockerTools.fakeNss
            ];
            config = {
              Entrypoint = [ "${self'.packages.attic-server}/bin/atticd" ];
              Env = [
                "SSL_CERT_FILE=${pkgs.cacert}/etc/ssl/certs/ca-bundle.crt"
              ];
            };
          };
        };
      })

      (lib.mkIf (pkgs.system == "x86_64-linux") {
        packages = {
          attic-server-image-aarch64 = let
            eval = evalCross {
              system = "aarch64-linux";
              pkgs = pkgs.pkgsCross.aarch64-multiplatform;
            };

          in eval.config.packages.attic-server-image;
        };
      })

      # Unfortunately, x86_64-darwin fails to evaluate static builds
      (lib.mkIf (pkgs.system != "x86_64-darwin") {
        packages = {
          # TODO: Make this work with Crane
          attic-static = (pkgs.pkgsStatic.callPackage ../package.nix {
            nix = pkgs.pkgsStatic.nixVersions.nix_2_18.overrideAttrs (old: {
              patches = (old.patches or []) ++ [
                # Diff: https://github.com/zhaofengli/nix/compare/501a805fcd4a90e2bc112e9547417cfc4e04ca66...1dbe9899a8acb695f5f08197f1ff51c14bcc7f42
                (pkgs.fetchpatch {
                  url = "https://github.com/zhaofengli/nix/compare/501a805fcd4a90e2bc112e9547417cfc4e04ca66...1dbe9899a8acb695f5f08197f1ff51c14bcc7f42.diff";
                  hash = "sha256-bxBZDUUNTBUz6F4pwxx1ZnPcOKG3EhV+kDBt8BrFh6k=";
                })
              ];
            });
          }).overrideAttrs (old: {
            nativeBuildInputs = (old.nativeBuildInputs or []) ++ [
              pkgs.nukeReferences
            ];

            # Read by pkg_config crate (do some autodetection in build.rs?)
            PKG_CONFIG_ALL_STATIC = "1";

            "NIX_CFLAGS_LINK_${pkgs.pkgsStatic.stdenv.cc.suffixSalt}" = "-lc";
            RUSTFLAGS = "-C relocation-model=static";

            postFixup = (old.postFixup or "") + ''
              rm -f $out/nix-support/propagated-build-inputs
              nuke-refs $out/bin/attic
            '';
          });

          attic-client-static = self'.packages.attic-static.override {
            clientOnly = true;
          };
        };
      })
    ]);
  };
}<|MERGE_RESOLUTION|>--- conflicted
+++ resolved
@@ -63,17 +63,8 @@
       {
         _module.args.cranePkgs = makeCranePkgs pkgs;
 
-<<<<<<< HEAD
-        inherit (cranePkgs)
-          attic
-          attic-client
-          attic-server
-          attic-queue
-        ;
-=======
         packages = {
           default = self'.packages.attic;
->>>>>>> ff8a897d
 
           inherit (cranePkgs)
             attic
