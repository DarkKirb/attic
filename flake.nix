{
  description = "A Nix binary cache server";

  inputs = {
    nixpkgs.url = "github:NixOS/nixpkgs/nixpkgs-unstable";
<<<<<<< HEAD
    flake-utils.url = "github:numtide/flake-utils";
=======
    nixpkgs-stable.url = "github:NixOS/nixpkgs/nixos-24.05";

    flake-parts = {
      url = "github:hercules-ci/flake-parts";
      inputs.nixpkgs-lib.follows = "nixpkgs";
    };
>>>>>>> aec90814

    crane = {
      url = "github:ipetkov/crane";
      inputs.nixpkgs.follows = "nixpkgs";
    };

    flake-compat = {
      url = "github:edolstra/flake-compat";
      flake = false;
    };
<<<<<<< HEAD

    rust-overlay = {
      url = "github:oxalica/rust-overlay";
      inputs.nixpkgs.follows = "nixpkgs";
      inputs.flake-utils.follows = "flake-utils";
    };

    cargo2nix = {
      url = "github:cargo2nix/cargo2nix/main";
      inputs.nixpkgs.follows = "nixpkgs";
      inputs.flake-utils.follows = "flake-utils";
      inputs.rust-overlay.follows = "rust-overlay";
    };
  };

  outputs = {
    self,
    nixpkgs,
    flake-utils,
    crane,
    cargo2nix,
    rust-overlay,
    ...
  }: let
    supportedSystems = flake-utils.lib.defaultSystems;

    makeCranePkgs = pkgs: let
      craneLib = crane.mkLib pkgs;
    in
      pkgs.callPackage ./crane.nix {inherit craneLib;};
  in
    flake-utils.lib.eachSystem supportedSystems (system: let
      pkgs = import nixpkgs {
        inherit system;
        overlays = [
          cargo2nix.overlays.default
          (import rust-overlay)
        ];
      };
      rustPkgs = pkgs.rustBuilder.makePackageSet {
        packageFun = import ./Cargo.nix;
        rustChannel = "stable";
        rustVersion = "latest";
        packageOverrides = pkgs:
          pkgs.rustBuilder.overrides.all
          ++ [
            (pkgs.rustBuilder.rustLib.makeOverride {
              name = "cxx";
              overrideAttrs = old: {
                postInstall = ''
                  mkdir -p $out/include/rust
                  cp include/cxx.h $out/include/rust/cxx.h
                '';
              };
            })
            (pkgs.rustBuilder.rustLib.makeOverride {
              name = "attic";
              overrideAttrs = old: {
                buildInputs =
                  old.buildInputs
                  ++ [
                    pkgs.nix
                    pkgs.boost
                  ];
              };
            })
          ];
      };

      inherit (pkgs) lib;
    in rec {
      packages =
        {
          default = packages.attic;

          attic = rustPkgs.workspace.attic {};
          attic-client = rustPkgs.workspace.attic-client {};
          attic-server = rustPkgs.workspace.attic-server {};
          attic-queue = rustPkgs.workspace.attic-queue {};

          attic-nixpkgs = pkgs.callPackage ./package.nix {};

          # TODO: Make this work with Crane
          attic-static =
            (pkgs.pkgsStatic.callPackage ./package.nix {
              nix = pkgs.pkgsStatic.nix.overrideAttrs (old: {
                patches =
                  (old.patches or [])
                  ++ [
                    # To be submitted
                    (pkgs.fetchpatch {
                      url = "https://github.com/NixOS/nix/compare/3172c51baff5c81362fcdafa2e28773c2949c660...6b09a02536d5946458b537dfc36b7d268c9ce823.diff";
                      hash = "sha256-LFLq++J2XitEWQ0o57ihuuUlYk2PgUr11h7mMMAEe3c=";
                    })
                  ];
              });
            })
            .overrideAttrs (old: {
              nativeBuildInputs =
                (old.nativeBuildInputs or [])
                ++ [
                  pkgs.nukeReferences
                ];

              # Read by pkg_config crate (do some autodetection in build.rs?)
              PKG_CONFIG_ALL_STATIC = "1";

              "NIX_CFLAGS_LINK_${pkgs.pkgsStatic.stdenv.cc.suffixSalt}" = "-lc";
              RUSTFLAGS = "-C relocation-model=static";

              postFixup =
                (old.postFixup or "")
                + ''
                  rm -f $out/nix-support/propagated-build-inputs
                  nuke-refs $out/bin/attic
                '';
            });

          attic-client-static = packages.attic-static.override {
            clientOnly = true;
          };

          attic-ci-installer = pkgs.callPackage ./ci-installer.nix {
            inherit self;
          };

          book = pkgs.callPackage ./book {
            attic = packages.attic;
          };
        }
        // (lib.optionalAttrs pkgs.stdenv.isLinux {
          attic-server-image = pkgs.dockerTools.buildImage {
            name = "attic-server";
            tag = "main";
            copyToRoot = [
              # Debugging utilities for `fly ssh console`
              pkgs.busybox
              packages.attic-server

              # Now required by the fly.io sshd
              pkgs.dockerTools.fakeNss
            ];
            config = {
              Entrypoint = ["${packages.attic-server}/bin/atticd"];
              Cmd = ["--mode" "api-server"];
              Env = [
                "SSL_CERT_FILE=${pkgs.cacert}/etc/ssl/certs/ca-bundle.crt"
              ];
            };
          };
        });

      devShells = {
        default = pkgs.mkShell {
          inputsFrom = with packages; [attic book];
          nativeBuildInputs = with pkgs;
            [
              rustc

              rustfmt
              clippy
              cargo-expand
              cargo-outdated
              cargo-edit
              tokio-console

              sqlite-interactive

              editorconfig-checker

              flyctl

              wrk

              cargo2nix.packages.${system}.cargo2nix
            ]
            ++ (lib.optionals pkgs.stdenv.isLinux [
              linuxPackages.perf
            ]);

          NIX_PATH = "nixpkgs=${pkgs.path}";
          RUST_SRC_PATH = "${pkgs.rustPlatform.rustcSrc}/library";

          ATTIC_DISTRIBUTOR = "dev";
        };

        demo = pkgs.mkShell {
          nativeBuildInputs = [
            packages.default
          ];

          shellHook = ''
            >&2 echo
            >&2 echo '🚀 Run `atticd` to get started!'
            >&2 echo
          '';
        };
      };
      devShell = devShells.default;
    })
    // {
      overlays = {
        default = final: prev: let
          cranePkgs = makeCranePkgs final;
        in {
          inherit (cranePkgs) attic attic-client attic-server;
        };
      };

      nixosModules = {
        atticd = {
          imports = [
            ./nixos/atticd.nix
          ];

          services.atticd.useFlakeCompatOverlay = false;

          nixpkgs.overlays = [
            self.overlays.default
          ];
        };
      };
    };
=======
  };

  outputs = inputs @ { self, flake-parts, ... }: let
    supportedSystems = [
      "x86_64-linux"
      "aarch64-linux"
      "riscv64-linux"
      "aarch64-darwin"
      "x86_64-darwin"
    ];

    inherit (inputs.nixpkgs) lib;

    modules = builtins.foldl' (acc: f: f acc) ./flake [
      builtins.readDir
      (lib.filterAttrs (name: type:
        type == "regular" && lib.hasSuffix ".nix" name
      ))
      (lib.mapAttrsToList (name: _:
        lib.path.append ./flake name
      ))
    ];

  in flake-parts.lib.mkFlake { inherit inputs; } {
    imports = modules;
    systems = supportedSystems;

    debug = true;
  };
>>>>>>> aec90814
}<|MERGE_RESOLUTION|>--- conflicted
+++ resolved
@@ -3,16 +3,12 @@
 
   inputs = {
     nixpkgs.url = "github:NixOS/nixpkgs/nixpkgs-unstable";
-<<<<<<< HEAD
-    flake-utils.url = "github:numtide/flake-utils";
-=======
     nixpkgs-stable.url = "github:NixOS/nixpkgs/nixos-24.05";
 
     flake-parts = {
       url = "github:hercules-ci/flake-parts";
       inputs.nixpkgs-lib.follows = "nixpkgs";
     };
->>>>>>> aec90814
 
     crane = {
       url = "github:ipetkov/crane";
@@ -23,234 +19,13 @@
       url = "github:edolstra/flake-compat";
       flake = false;
     };
-<<<<<<< HEAD
-
-    rust-overlay = {
-      url = "github:oxalica/rust-overlay";
-      inputs.nixpkgs.follows = "nixpkgs";
-      inputs.flake-utils.follows = "flake-utils";
-    };
-
-    cargo2nix = {
-      url = "github:cargo2nix/cargo2nix/main";
-      inputs.nixpkgs.follows = "nixpkgs";
-      inputs.flake-utils.follows = "flake-utils";
-      inputs.rust-overlay.follows = "rust-overlay";
-    };
   };
 
-  outputs = {
+  outputs = inputs @ {
     self,
-    nixpkgs,
-    flake-utils,
-    crane,
-    cargo2nix,
-    rust-overlay,
+    flake-parts,
     ...
   }: let
-    supportedSystems = flake-utils.lib.defaultSystems;
-
-    makeCranePkgs = pkgs: let
-      craneLib = crane.mkLib pkgs;
-    in
-      pkgs.callPackage ./crane.nix {inherit craneLib;};
-  in
-    flake-utils.lib.eachSystem supportedSystems (system: let
-      pkgs = import nixpkgs {
-        inherit system;
-        overlays = [
-          cargo2nix.overlays.default
-          (import rust-overlay)
-        ];
-      };
-      rustPkgs = pkgs.rustBuilder.makePackageSet {
-        packageFun = import ./Cargo.nix;
-        rustChannel = "stable";
-        rustVersion = "latest";
-        packageOverrides = pkgs:
-          pkgs.rustBuilder.overrides.all
-          ++ [
-            (pkgs.rustBuilder.rustLib.makeOverride {
-              name = "cxx";
-              overrideAttrs = old: {
-                postInstall = ''
-                  mkdir -p $out/include/rust
-                  cp include/cxx.h $out/include/rust/cxx.h
-                '';
-              };
-            })
-            (pkgs.rustBuilder.rustLib.makeOverride {
-              name = "attic";
-              overrideAttrs = old: {
-                buildInputs =
-                  old.buildInputs
-                  ++ [
-                    pkgs.nix
-                    pkgs.boost
-                  ];
-              };
-            })
-          ];
-      };
-
-      inherit (pkgs) lib;
-    in rec {
-      packages =
-        {
-          default = packages.attic;
-
-          attic = rustPkgs.workspace.attic {};
-          attic-client = rustPkgs.workspace.attic-client {};
-          attic-server = rustPkgs.workspace.attic-server {};
-          attic-queue = rustPkgs.workspace.attic-queue {};
-
-          attic-nixpkgs = pkgs.callPackage ./package.nix {};
-
-          # TODO: Make this work with Crane
-          attic-static =
-            (pkgs.pkgsStatic.callPackage ./package.nix {
-              nix = pkgs.pkgsStatic.nix.overrideAttrs (old: {
-                patches =
-                  (old.patches or [])
-                  ++ [
-                    # To be submitted
-                    (pkgs.fetchpatch {
-                      url = "https://github.com/NixOS/nix/compare/3172c51baff5c81362fcdafa2e28773c2949c660...6b09a02536d5946458b537dfc36b7d268c9ce823.diff";
-                      hash = "sha256-LFLq++J2XitEWQ0o57ihuuUlYk2PgUr11h7mMMAEe3c=";
-                    })
-                  ];
-              });
-            })
-            .overrideAttrs (old: {
-              nativeBuildInputs =
-                (old.nativeBuildInputs or [])
-                ++ [
-                  pkgs.nukeReferences
-                ];
-
-              # Read by pkg_config crate (do some autodetection in build.rs?)
-              PKG_CONFIG_ALL_STATIC = "1";
-
-              "NIX_CFLAGS_LINK_${pkgs.pkgsStatic.stdenv.cc.suffixSalt}" = "-lc";
-              RUSTFLAGS = "-C relocation-model=static";
-
-              postFixup =
-                (old.postFixup or "")
-                + ''
-                  rm -f $out/nix-support/propagated-build-inputs
-                  nuke-refs $out/bin/attic
-                '';
-            });
-
-          attic-client-static = packages.attic-static.override {
-            clientOnly = true;
-          };
-
-          attic-ci-installer = pkgs.callPackage ./ci-installer.nix {
-            inherit self;
-          };
-
-          book = pkgs.callPackage ./book {
-            attic = packages.attic;
-          };
-        }
-        // (lib.optionalAttrs pkgs.stdenv.isLinux {
-          attic-server-image = pkgs.dockerTools.buildImage {
-            name = "attic-server";
-            tag = "main";
-            copyToRoot = [
-              # Debugging utilities for `fly ssh console`
-              pkgs.busybox
-              packages.attic-server
-
-              # Now required by the fly.io sshd
-              pkgs.dockerTools.fakeNss
-            ];
-            config = {
-              Entrypoint = ["${packages.attic-server}/bin/atticd"];
-              Cmd = ["--mode" "api-server"];
-              Env = [
-                "SSL_CERT_FILE=${pkgs.cacert}/etc/ssl/certs/ca-bundle.crt"
-              ];
-            };
-          };
-        });
-
-      devShells = {
-        default = pkgs.mkShell {
-          inputsFrom = with packages; [attic book];
-          nativeBuildInputs = with pkgs;
-            [
-              rustc
-
-              rustfmt
-              clippy
-              cargo-expand
-              cargo-outdated
-              cargo-edit
-              tokio-console
-
-              sqlite-interactive
-
-              editorconfig-checker
-
-              flyctl
-
-              wrk
-
-              cargo2nix.packages.${system}.cargo2nix
-            ]
-            ++ (lib.optionals pkgs.stdenv.isLinux [
-              linuxPackages.perf
-            ]);
-
-          NIX_PATH = "nixpkgs=${pkgs.path}";
-          RUST_SRC_PATH = "${pkgs.rustPlatform.rustcSrc}/library";
-
-          ATTIC_DISTRIBUTOR = "dev";
-        };
-
-        demo = pkgs.mkShell {
-          nativeBuildInputs = [
-            packages.default
-          ];
-
-          shellHook = ''
-            >&2 echo
-            >&2 echo '🚀 Run `atticd` to get started!'
-            >&2 echo
-          '';
-        };
-      };
-      devShell = devShells.default;
-    })
-    // {
-      overlays = {
-        default = final: prev: let
-          cranePkgs = makeCranePkgs final;
-        in {
-          inherit (cranePkgs) attic attic-client attic-server;
-        };
-      };
-
-      nixosModules = {
-        atticd = {
-          imports = [
-            ./nixos/atticd.nix
-          ];
-
-          services.atticd.useFlakeCompatOverlay = false;
-
-          nixpkgs.overlays = [
-            self.overlays.default
-          ];
-        };
-      };
-    };
-=======
-  };
-
-  outputs = inputs @ { self, flake-parts, ... }: let
     supportedSystems = [
       "x86_64-linux"
       "aarch64-linux"
@@ -263,19 +38,20 @@
 
     modules = builtins.foldl' (acc: f: f acc) ./flake [
       builtins.readDir
-      (lib.filterAttrs (name: type:
-        type == "regular" && lib.hasSuffix ".nix" name
+      (lib.filterAttrs (
+        name: type:
+          type == "regular" && lib.hasSuffix ".nix" name
       ))
-      (lib.mapAttrsToList (name: _:
-        lib.path.append ./flake name
+      (lib.mapAttrsToList (
+        name: _:
+          lib.path.append ./flake name
       ))
     ];
+  in
+    flake-parts.lib.mkFlake {inherit inputs;} {
+      imports = modules;
+      systems = supportedSystems;
 
-  in flake-parts.lib.mkFlake { inherit inputs; } {
-    imports = modules;
-    systems = supportedSystems;
-
-    debug = true;
-  };
->>>>>>> aec90814
+      debug = true;
+    };
 }